--- conflicted
+++ resolved
@@ -1269,7 +1269,6 @@
 }
 `, acctest.RandInt(), testAccAWSCloudFrontDistributionRetainConfig())
 
-<<<<<<< HEAD
 var testAccAWSCloudFrontDistributionOriginGroupsConfig = `
 variable rand_id {
 	default = %d
@@ -1326,7 +1325,6 @@
 	%s
 }
 `
-=======
 func testAccAWSCloudFrontDistributionConfigViewerCertificateAcmCertificateArnBase(commonName string) string {
 	return fmt.Sprintf(`
 provider "aws" {
@@ -1454,5 +1452,4 @@
   }
 }
 `, retainOnDelete)
-}
->>>>>>> ca888e3b
+}