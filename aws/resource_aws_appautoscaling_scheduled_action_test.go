--- conflicted
+++ resolved
@@ -13,44 +13,27 @@
 	"github.com/hashicorp/terraform-plugin-sdk/v2/terraform"
 )
 
-<<<<<<< HEAD
-func TestAccAWSAppautoscalingScheduledAction_dynamo(t *testing.T) {
-	rName := acctest.RandString(5)
-	schedule1 := fmt.Sprintf("at(%s)", time.Now().AddDate(0, 0, 1).Format("2006-01-02T15:04:05"))
-	schedule2 := fmt.Sprintf("at(%s)", time.Now().AddDate(0, 0, 2).Format("2006-01-02T15:04:05"))
-=======
 func TestAccAWSAppautoscalingScheduledAction_DynamoDB(t *testing.T) {
 	rName := acctest.RandomWithPrefix("tf-acc-test")
-	ts := time.Now().AddDate(0, 0, 1).Format("2006-01-02T15:04:05")
+	schedule1 := time.Now().AddDate(0, 0, 1).Format("2006-01-02T15:04:05")
+	schedule2 := time.Now().AddDate(0, 0, 2).Format("2006-01-02T15:04:05")
 	resourceName := "aws_appautoscaling_scheduled_action.test"
 	autoscalingTargetResourceName := "aws_appautoscaling_target.test"
 
->>>>>>> a5dc3d02
 	resource.ParallelTest(t, resource.TestCase{
 		PreCheck:     func() { testAccPreCheck(t) },
 		Providers:    testAccProviders,
 		CheckDestroy: testAccCheckAwsAppautoscalingScheduledActionDestroy,
 		Steps: []resource.TestStep{
 			{
-<<<<<<< HEAD
 				Config: testAccAppautoscalingScheduledActionConfig_DynamoDB(rName, schedule1),
-				Check: resource.ComposeTestCheckFunc(
-					testAccCheckAwsAppautoscalingScheduledActionExists("aws_appautoscaling_scheduled_action.scale_down"),
-				),
-			},
-			{
-				Config: testAccAppautoscalingScheduledActionConfig_DynamoDB(rName, schedule2),
-				Check: resource.ComposeTestCheckFunc(
-					resource.TestCheckResourceAttr("aws_appautoscaling_scheduled_action.scale_down", "schedule", schedule2),
-=======
-				Config: testAccAppautoscalingScheduledActionConfig_DynamoDB(rName, ts),
 				Check: resource.ComposeAggregateTestCheckFunc(
 					testAccCheckAwsAppautoscalingScheduledActionExists(resourceName),
 					resource.TestCheckResourceAttr(resourceName, "name", rName),
 					resource.TestCheckResourceAttrPair(resourceName, "service_namespace", autoscalingTargetResourceName, "service_namespace"),
 					resource.TestCheckResourceAttrPair(resourceName, "resource_id", autoscalingTargetResourceName, "resource_id"),
 					resource.TestCheckResourceAttrPair(resourceName, "scalable_dimension", autoscalingTargetResourceName, "scalable_dimension"),
-					resource.TestCheckResourceAttr(resourceName, "schedule", fmt.Sprintf("at(%s)", ts)),
+					resource.TestCheckResourceAttr(resourceName, "schedule", fmt.Sprintf("at(%s)", schedule1)),
 					resource.TestCheckResourceAttr(resourceName, "scalable_target_action.#", "1"),
 					resource.TestCheckResourceAttr(resourceName, "scalable_target_action.0.min_capacity", "1"),
 					resource.TestCheckResourceAttr(resourceName, "scalable_target_action.0.max_capacity", "10"),
@@ -58,7 +41,24 @@
 					testAccMatchResourceAttrRegionalARN(resourceName, "arn", "autoscaling", regexp.MustCompile(fmt.Sprintf("scheduledAction:.+:scheduledActionName/%s$", rName))),
 					resource.TestCheckNoResourceAttr(resourceName, "start_time"),
 					resource.TestCheckNoResourceAttr(resourceName, "end_time"),
->>>>>>> a5dc3d02
+				),
+			},
+			{
+				Config: testAccAppautoscalingScheduledActionConfig_DynamoDB(rName, schedule2),
+				Check: resource.ComposeAggregateTestCheckFunc(
+					testAccCheckAwsAppautoscalingScheduledActionExists(resourceName),
+					resource.TestCheckResourceAttr(resourceName, "name", rName),
+					resource.TestCheckResourceAttrPair(resourceName, "service_namespace", autoscalingTargetResourceName, "service_namespace"),
+					resource.TestCheckResourceAttrPair(resourceName, "resource_id", autoscalingTargetResourceName, "resource_id"),
+					resource.TestCheckResourceAttrPair(resourceName, "scalable_dimension", autoscalingTargetResourceName, "scalable_dimension"),
+					resource.TestCheckResourceAttr(resourceName, "schedule", fmt.Sprintf("at(%s)", schedule2)),
+					resource.TestCheckResourceAttr(resourceName, "scalable_target_action.#", "1"),
+					resource.TestCheckResourceAttr(resourceName, "scalable_target_action.0.min_capacity", "1"),
+					resource.TestCheckResourceAttr(resourceName, "scalable_target_action.0.max_capacity", "10"),
+					resource.TestCheckResourceAttr(resourceName, "timezone", "UTC"),
+					testAccMatchResourceAttrRegionalARN(resourceName, "arn", "autoscaling", regexp.MustCompile(fmt.Sprintf("scheduledAction:.+:scheduledActionName/%s$", rName))),
+					resource.TestCheckNoResourceAttr(resourceName, "start_time"),
+					resource.TestCheckNoResourceAttr(resourceName, "end_time"),
 				),
 			},
 		},
@@ -394,6 +394,10 @@
 		},
 	})
 }
+
+// TEST: min_capacity only
+
+// TEST: max_capacity only
 
 func testAccCheckAwsAppautoscalingScheduledActionDestroy(s *terraform.State) error {
 	conn := testAccProvider.Meta().(*AWSClient).appautoscalingconn
@@ -429,7 +433,7 @@
 	}
 }
 
-func testAccAppautoscalingScheduledActionConfig_DynamoDB(rName, schedule string) string {
+func testAccAppautoscalingScheduledActionConfig_DynamoDB(rName, ts string) string {
 	return fmt.Sprintf(`
 resource "aws_appautoscaling_scheduled_action" "test" {
   name               = %[1]q
@@ -466,23 +470,6 @@
 `, rName, ts)
 }
 
-<<<<<<< HEAD
-resource "aws_appautoscaling_scheduled_action" "scale_down" {
-  name               = "tf-appauto-%s"
-  service_namespace  = "${aws_appautoscaling_target.read.service_namespace}"
-  resource_id        = "${aws_appautoscaling_target.read.resource_id}"
-  scalable_dimension = "${aws_appautoscaling_target.read.scalable_dimension}"
-  schedule           = "%s"
-
-  scalable_target_action {
-    min_capacity = 1
-    # max_capacity is omitted and shall thus be omitted from the request
-    # if it is not omitted and instead sent with the value 0, then the following error would be returned:
-    # "ValidationException: Maximum capacity cannot be less than minimum capacity"
-  }
-}
-`, rName, rName, schedule)
-=======
 func testAccAppautoscalingScheduledActionConfig_ECS(rName, ts string) string {
 	return fmt.Sprintf(`
 resource "aws_appautoscaling_scheduled_action" "test" {
@@ -504,7 +491,6 @@
   scalable_dimension = "ecs:service:DesiredCount"
   min_capacity       = 1
   max_capacity       = 3
->>>>>>> a5dc3d02
 }
 
 resource "aws_ecs_cluster" "test" {
