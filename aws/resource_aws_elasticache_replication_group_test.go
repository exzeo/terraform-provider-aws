package aws

import (
	"fmt"
	"log"
	"regexp"
	"strings"
	"testing"
	"time"

	"github.com/aws/aws-sdk-go/aws"
	"github.com/aws/aws-sdk-go/service/elasticache"
	"github.com/hashicorp/terraform-plugin-sdk/v2/helper/acctest"
	"github.com/hashicorp/terraform-plugin-sdk/v2/helper/resource"
	"github.com/hashicorp/terraform-plugin-sdk/v2/terraform"
	"github.com/terraform-providers/terraform-provider-aws/aws/internal/service/elasticache/finder"
	"github.com/terraform-providers/terraform-provider-aws/aws/internal/service/elasticache/waiter"
	"github.com/terraform-providers/terraform-provider-aws/aws/internal/tfresource"
)

func init() {
	resource.AddTestSweepers("aws_elasticache_replication_group", &resource.Sweeper{
		Name: "aws_elasticache_replication_group",
		F:    testSweepElasticacheReplicationGroups,
	})
}

func testSweepElasticacheReplicationGroups(region string) error {
	client, err := sharedClientForRegion(region)
	if err != nil {
		return fmt.Errorf("error getting client: %w", err)
	}
	conn := client.(*AWSClient).elasticacheconn

	err = conn.DescribeReplicationGroupsPages(&elasticache.DescribeReplicationGroupsInput{}, func(page *elasticache.DescribeReplicationGroupsOutput, isLast bool) bool {
		if len(page.ReplicationGroups) == 0 {
			log.Print("[DEBUG] No ElastiCache Replicaton Groups to sweep")
			return false
		}

		for _, replicationGroup := range page.ReplicationGroups {
			id := aws.StringValue(replicationGroup.ReplicationGroupId)

			log.Printf("[INFO] Deleting ElastiCache Replication Group: %s", id)
			err := deleteElasticacheReplicationGroup(id, conn, "", 40*time.Minute)
			if err != nil {
				log.Printf("[ERROR] Failed to delete ElastiCache Replication Group (%s): %s", id, err)
			}
		}
		return !isLast
	})
	if err != nil {
		if testSweepSkipSweepError(err) {
			log.Printf("[WARN] Skipping ElastiCache Replication Group sweep for %s: %s", region, err)
			return nil
		}
		return fmt.Errorf("Error retrieving ElastiCache Replication Groups: %w", err)
	}
	return nil
}

func TestAccAWSElasticacheReplicationGroup_basic(t *testing.T) {
	var rg elasticache.ReplicationGroup
	rName := acctest.RandomWithPrefix("tf-acc-test")
	resourceName := "aws_elasticache_replication_group.test"

	resource.ParallelTest(t, resource.TestCase{
		PreCheck:     func() { testAccPreCheck(t) },
		Providers:    testAccProviders,
		CheckDestroy: testAccCheckAWSElasticacheReplicationDestroy,
		Steps: []resource.TestStep{
			{
				Config: testAccAWSElasticacheReplicationGroupConfig(rName),
				Check: resource.ComposeTestCheckFunc(
					testAccCheckAWSElasticacheReplicationGroupExists(resourceName, &rg),
					testAccCheckResourceAttrRegionalARN(resourceName, "arn", "elasticache", fmt.Sprintf("replicationgroup:%s", rName)),
					resource.TestCheckResourceAttr(resourceName, "number_cache_clusters", "2"),
					resource.TestCheckResourceAttr(resourceName, "member_clusters.#", "2"),
					resource.TestCheckTypeSetElemAttr(resourceName, "member_clusters.*", fmt.Sprintf("%s-001", rName)),
					resource.TestCheckTypeSetElemAttr(resourceName, "member_clusters.*", fmt.Sprintf("%s-002", rName)),
					resource.TestCheckResourceAttr(resourceName, "auto_minor_version_upgrade", "false"),
					resource.TestCheckResourceAttr(resourceName, "parameter_group_name", "default.redis6.x"),
					resource.TestCheckResourceAttr(resourceName, "cluster_mode.#", "1"),
					resource.TestCheckResourceAttr(resourceName, "cluster_mode.0.replicas_per_node_group", "1"),
					resource.TestCheckResourceAttr(resourceName, "cluster_mode.0.num_node_groups", "1"),
					resource.TestCheckResourceAttr(resourceName, "cluster_enabled", "false"),
				),
			},
			{
				ResourceName:            resourceName,
				ImportState:             true,
				ImportStateVerify:       true,
				ImportStateVerifyIgnore: []string{"apply_immediately"}, //not in the API
			},
		},
	})
}

func TestAccAWSElasticacheReplicationGroup_Uppercase(t *testing.T) {
	var rg elasticache.ReplicationGroup
	rName := acctest.RandomWithPrefix("tf-acc-test")
	resourceName := "aws_elasticache_replication_group.test"

	resource.ParallelTest(t, resource.TestCase{
		PreCheck:     func() { testAccPreCheck(t) },
		Providers:    testAccProviders,
		CheckDestroy: testAccCheckAWSElasticacheReplicationDestroy,
		Steps: []resource.TestStep{
			{
				Config: testAccAWSElasticacheReplicationGroupConfig_Uppercase(strings.ToUpper(rName)),
				Check: resource.ComposeTestCheckFunc(
					testAccCheckAWSElasticacheReplicationGroupExists(resourceName, &rg),
					resource.TestCheckResourceAttr(
						resourceName, "replication_group_id", rName),
				),
			},
			{
				ResourceName:            resourceName,
				ImportState:             true,
				ImportStateVerify:       true,
				ImportStateVerifyIgnore: []string{"apply_immediately"},
			},
		},
	})
}

func TestAccAWSElasticacheReplicationGroup_updateDescription(t *testing.T) {
	var rg elasticache.ReplicationGroup
	rName := acctest.RandomWithPrefix("tf-acc-test")
	resourceName := "aws_elasticache_replication_group.test"

	resource.ParallelTest(t, resource.TestCase{
		PreCheck:     func() { testAccPreCheck(t) },
		Providers:    testAccProviders,
		CheckDestroy: testAccCheckAWSElasticacheReplicationDestroy,
		Steps: []resource.TestStep{
			{
				Config: testAccAWSElasticacheReplicationGroupConfig(rName),
				Check: resource.ComposeTestCheckFunc(
					testAccCheckAWSElasticacheReplicationGroupExists(resourceName, &rg),
					resource.TestCheckResourceAttr(
						resourceName, "number_cache_clusters", "2"),
					resource.TestCheckResourceAttr(
						resourceName, "replication_group_description", "test description"),
					resource.TestCheckResourceAttr(
						resourceName, "auto_minor_version_upgrade", "false"),
				),
			},
			{
				ResourceName:            resourceName,
				ImportState:             true,
				ImportStateVerify:       true,
				ImportStateVerifyIgnore: []string{"apply_immediately"},
			},
			{
				Config: testAccAWSElasticacheReplicationGroupConfigUpdatedDescription(rName),
				Check: resource.ComposeTestCheckFunc(
					testAccCheckAWSElasticacheReplicationGroupExists(resourceName, &rg),
					resource.TestCheckResourceAttr(
						resourceName, "number_cache_clusters", "2"),
					resource.TestCheckResourceAttr(
						resourceName, "replication_group_description", "updated description"),
					resource.TestCheckResourceAttr(
						resourceName, "auto_minor_version_upgrade", "true"),
				),
			},
		},
	})
}

func TestAccAWSElasticacheReplicationGroup_updateMaintenanceWindow(t *testing.T) {
	var rg elasticache.ReplicationGroup
	rName := acctest.RandomWithPrefix("tf-acc-test")
	resourceName := "aws_elasticache_replication_group.test"

	resource.ParallelTest(t, resource.TestCase{
		PreCheck:     func() { testAccPreCheck(t) },
		Providers:    testAccProviders,
		CheckDestroy: testAccCheckAWSElasticacheReplicationDestroy,
		Steps: []resource.TestStep{
			{
				Config: testAccAWSElasticacheReplicationGroupConfig(rName),
				Check: resource.ComposeTestCheckFunc(
					testAccCheckAWSElasticacheReplicationGroupExists(resourceName, &rg),
					resource.TestCheckResourceAttr(
						resourceName, "maintenance_window", "tue:06:30-tue:07:30"),
				),
			},
			{
				ResourceName:            resourceName,
				ImportState:             true,
				ImportStateVerify:       true,
				ImportStateVerifyIgnore: []string{"apply_immediately"},
			},
			{
				Config: testAccAWSElasticacheReplicationGroupConfigUpdatedMaintenanceWindow(rName),
				Check: resource.ComposeTestCheckFunc(
					testAccCheckAWSElasticacheReplicationGroupExists(resourceName, &rg),
					resource.TestCheckResourceAttr(
						resourceName, "maintenance_window", "wed:03:00-wed:06:00"),
				),
			},
		},
	})
}

func TestAccAWSElasticacheReplicationGroup_updateNodeSize(t *testing.T) {
	var rg elasticache.ReplicationGroup
	rName := acctest.RandomWithPrefix("tf-acc-test")
	resourceName := "aws_elasticache_replication_group.test"

	resource.ParallelTest(t, resource.TestCase{
		PreCheck:     func() { testAccPreCheck(t) },
		Providers:    testAccProviders,
		CheckDestroy: testAccCheckAWSElasticacheReplicationDestroy,
		Steps: []resource.TestStep{
			{
				Config: testAccAWSElasticacheReplicationGroupConfig(rName),
				Check: resource.ComposeTestCheckFunc(
					testAccCheckAWSElasticacheReplicationGroupExists(resourceName, &rg),
					resource.TestCheckResourceAttr(
						resourceName, "number_cache_clusters", "2"),
					resource.TestCheckResourceAttr(
						resourceName, "node_type", "cache.t3.small"),
				),
			},
			{
				ResourceName:            resourceName,
				ImportState:             true,
				ImportStateVerify:       true,
				ImportStateVerifyIgnore: []string{"apply_immediately"},
			},
			{
				Config: testAccAWSElasticacheReplicationGroupConfigUpdatedNodeSize(rName),
				Check: resource.ComposeTestCheckFunc(
					testAccCheckAWSElasticacheReplicationGroupExists(resourceName, &rg),
					resource.TestCheckResourceAttr(
						resourceName, "number_cache_clusters", "2"),
					resource.TestCheckResourceAttr(
						resourceName, "node_type", "cache.t3.medium"),
				),
			},
		},
	})
}

//This is a test to prove that we panic we get in https://github.com/hashicorp/terraform/issues/9097
func TestAccAWSElasticacheReplicationGroup_updateParameterGroup(t *testing.T) {
	var rg elasticache.ReplicationGroup
	parameterGroupResourceName1 := "aws_elasticache_parameter_group.test.0"
	parameterGroupResourceName2 := "aws_elasticache_parameter_group.test.1"
	resourceName := "aws_elasticache_replication_group.test"
	rName := acctest.RandomWithPrefix("tf-acc-test")

	resource.ParallelTest(t, resource.TestCase{
		PreCheck:     func() { testAccPreCheck(t) },
		Providers:    testAccProviders,
		CheckDestroy: testAccCheckAWSElasticacheReplicationDestroy,
		Steps: []resource.TestStep{
			{
				Config: testAccAWSElasticacheReplicationGroupConfigParameterGroupName(rName, 0),
				Check: resource.ComposeTestCheckFunc(
					testAccCheckAWSElasticacheReplicationGroupExists(resourceName, &rg),
					resource.TestCheckResourceAttrPair(resourceName, "parameter_group_name", parameterGroupResourceName1, "name"),
				),
			},
			{
				ResourceName:            resourceName,
				ImportState:             true,
				ImportStateVerify:       true,
				ImportStateVerifyIgnore: []string{"apply_immediately"},
			},
			{
				Config: testAccAWSElasticacheReplicationGroupConfigParameterGroupName(rName, 1),
				Check: resource.ComposeTestCheckFunc(
					testAccCheckAWSElasticacheReplicationGroupExists(resourceName, &rg),
					resource.TestCheckResourceAttrPair(resourceName, "parameter_group_name", parameterGroupResourceName2, "name"),
				),
			},
		},
	})
}

func TestAccAWSElasticacheReplicationGroup_vpc(t *testing.T) {
	var rg elasticache.ReplicationGroup
	resourceName := "aws_elasticache_replication_group.test"

	resource.ParallelTest(t, resource.TestCase{
		PreCheck:     func() { testAccPreCheck(t) },
		Providers:    testAccProviders,
		CheckDestroy: testAccCheckAWSElasticacheReplicationDestroy,
		Steps: []resource.TestStep{
			{
				Config: testAccAWSElasticacheReplicationGroupInVPCConfig,
				Check: resource.ComposeTestCheckFunc(
					testAccCheckAWSElasticacheReplicationGroupExists(resourceName, &rg),
					resource.TestCheckResourceAttr(resourceName, "number_cache_clusters", "1"),
					resource.TestCheckResourceAttr(resourceName, "auto_minor_version_upgrade", "false"),
				),
			},
			{
				ResourceName:            resourceName,
				ImportState:             true,
				ImportStateVerify:       true,
				ImportStateVerifyIgnore: []string{"apply_immediately", "availability_zones"},
			},
		},
	})
}

func TestAccAWSElasticacheReplicationGroup_multiAzInVpc(t *testing.T) {
	var rg elasticache.ReplicationGroup
	rName := acctest.RandomWithPrefix("tf-acc-test")
	resourceName := "aws_elasticache_replication_group.test"

	resource.ParallelTest(t, resource.TestCase{
		PreCheck:     func() { testAccPreCheck(t) },
		Providers:    testAccProviders,
		CheckDestroy: testAccCheckAWSElasticacheReplicationDestroy,
		Steps: []resource.TestStep{
			{
				Config: testAccAWSElasticacheReplicationGroupMultiAZInVPCConfig(rName),
				Check: resource.ComposeTestCheckFunc(
					testAccCheckAWSElasticacheReplicationGroupExists(resourceName, &rg),
					resource.TestCheckResourceAttr(resourceName, "number_cache_clusters", "2"),
					resource.TestCheckResourceAttr(resourceName, "automatic_failover_enabled", "true"),
					resource.TestCheckResourceAttr(resourceName, "snapshot_window", "02:00-03:00"),
					resource.TestCheckResourceAttr(resourceName, "snapshot_retention_limit", "7"),
					resource.TestCheckResourceAttrSet(resourceName, "primary_endpoint_address"),
					func(s *terraform.State) error {
						return resource.TestMatchResourceAttr(resourceName, "primary_endpoint_address", regexp.MustCompile(fmt.Sprintf("%s\\..+\\.%s", aws.StringValue(rg.ReplicationGroupId), testAccGetPartitionDNSSuffix())))(s)
					},
					resource.TestCheckResourceAttrSet(resourceName, "reader_endpoint_address"),
					func(s *terraform.State) error {
						return resource.TestMatchResourceAttr(resourceName, "reader_endpoint_address", regexp.MustCompile(fmt.Sprintf("%s-ro\\..+\\.%s", aws.StringValue(rg.ReplicationGroupId), testAccGetPartitionDNSSuffix())))(s)
					},
				),
			},
			{
				ResourceName:            resourceName,
				ImportState:             true,
				ImportStateVerify:       true,
				ImportStateVerifyIgnore: []string{"apply_immediately", "availability_zones"},
			},
		},
	})
}

func TestAccAWSElasticacheReplicationGroup_redisClusterInVpc2(t *testing.T) {
	var rg elasticache.ReplicationGroup
	rName := acctest.RandomWithPrefix("tf-acc-test")
	resourceName := "aws_elasticache_replication_group.test"

	resource.ParallelTest(t, resource.TestCase{
		PreCheck:     func() { testAccPreCheck(t) },
		Providers:    testAccProviders,
		CheckDestroy: testAccCheckAWSElasticacheReplicationDestroy,
		Steps: []resource.TestStep{
			{
				Config: testAccAWSElasticacheReplicationGroupRedisClusterInVPCConfig(rName),
				Check: resource.ComposeTestCheckFunc(
					testAccCheckAWSElasticacheReplicationGroupExists(resourceName, &rg),
					resource.TestCheckResourceAttr(resourceName, "number_cache_clusters", "2"),
					resource.TestCheckResourceAttr(resourceName, "automatic_failover_enabled", "false"),
					resource.TestCheckResourceAttr(resourceName, "snapshot_window", "02:00-03:00"),
					resource.TestCheckResourceAttr(resourceName, "snapshot_retention_limit", "7"),
					resource.TestCheckResourceAttrSet(resourceName, "primary_endpoint_address"),
					resource.TestMatchResourceAttr(resourceName, "primary_endpoint_address", regexp.MustCompile(fmt.Sprintf("%s\\..+\\.%s", rName, testAccGetPartitionDNSSuffix()))),
					resource.TestCheckResourceAttrSet(resourceName, "reader_endpoint_address"),
					resource.TestMatchResourceAttr(resourceName, "reader_endpoint_address", regexp.MustCompile(fmt.Sprintf("%s-ro\\..+\\.%s", rName, testAccGetPartitionDNSSuffix()))),
				),
			},
			{
				ResourceName:            resourceName,
				ImportState:             true,
				ImportStateVerify:       true,
				ImportStateVerifyIgnore: []string{"apply_immediately", "availability_zones"},
			},
		},
	})
}

func TestAccAWSElasticacheReplicationGroup_ClusterMode_Basic(t *testing.T) {
	var rg elasticache.ReplicationGroup
	rName := acctest.RandomWithPrefix("tf-acc-test")
	resourceName := "aws_elasticache_replication_group.test"

	resource.ParallelTest(t, resource.TestCase{
		PreCheck:     func() { testAccPreCheck(t) },
		Providers:    testAccProviders,
		CheckDestroy: testAccCheckAWSElasticacheReplicationDestroy,
		Steps: []resource.TestStep{
			{
				Config: testAccAWSElasticacheReplicationGroupNativeRedisClusterConfig(rName, 2, 1),
				Check: resource.ComposeTestCheckFunc(
					testAccCheckAWSElasticacheReplicationGroupExists(resourceName, &rg),
					resource.TestCheckResourceAttr(resourceName, "cluster_enabled", "true"),
					resource.TestCheckResourceAttr(resourceName, "parameter_group_name", "default.redis6.x.cluster.on"),
					resource.TestCheckResourceAttr(resourceName, "cluster_mode.#", "1"),
					resource.TestCheckResourceAttr(resourceName, "cluster_mode.0.num_node_groups", "2"),
					resource.TestCheckResourceAttr(resourceName, "cluster_mode.0.replicas_per_node_group", "1"),
					resource.TestCheckResourceAttr(resourceName, "port", "6379"),
					resource.TestCheckResourceAttrSet(resourceName, "configuration_endpoint_address"),
					resource.TestCheckResourceAttr(resourceName, "number_cache_clusters", "4"),
					resource.TestCheckResourceAttr(resourceName, "member_clusters.#", "4"),
<<<<<<< HEAD
=======
					resource.TestCheckTypeSetElemAttr(resourceName, "member_clusters.*", fmt.Sprintf("%s-0001-001", rName)),
					resource.TestCheckTypeSetElemAttr(resourceName, "member_clusters.*", fmt.Sprintf("%s-0001-002", rName)),
					resource.TestCheckTypeSetElemAttr(resourceName, "member_clusters.*", fmt.Sprintf("%s-0002-001", rName)),
					resource.TestCheckTypeSetElemAttr(resourceName, "member_clusters.*", fmt.Sprintf("%s-0002-002", rName)),
>>>>>>> e925fa26
				),
			},
			{
				ResourceName:            resourceName,
				ImportState:             true,
				ImportStateVerify:       true,
				ImportStateVerifyIgnore: []string{"apply_immediately"},
			},
		},
	})
}

func TestAccAWSElasticacheReplicationGroup_ClusterMode_NonClusteredParameterGroup(t *testing.T) {
	var rg elasticache.ReplicationGroup
	rName := acctest.RandomWithPrefix("tf-acc-test")
	resourceName := "aws_elasticache_replication_group.test"

	resource.ParallelTest(t, resource.TestCase{
		PreCheck:     func() { testAccPreCheck(t) },
		Providers:    testAccProviders,
		CheckDestroy: testAccCheckAWSElasticacheReplicationDestroy,
		Steps: []resource.TestStep{
			{
				Config: testAccAWSElasticacheReplicationGroupNativeRedisClusterConfig_NonClusteredParameterGroup(rName),
				Check: resource.ComposeTestCheckFunc(
					testAccCheckAWSElasticacheReplicationGroupExists(resourceName, &rg),
					resource.TestCheckResourceAttr(resourceName, "cluster_enabled", "false"),
					resource.TestCheckResourceAttr(resourceName, "parameter_group_name", "default.redis6.x"),
					resource.TestCheckResourceAttr(resourceName, "cluster_mode.#", "1"),
					resource.TestCheckResourceAttr(resourceName, "cluster_mode.0.num_node_groups", "1"),
					resource.TestCheckResourceAttr(resourceName, "cluster_mode.0.replicas_per_node_group", "1"),
					resource.TestMatchResourceAttr(resourceName, "primary_endpoint_address", regexp.MustCompile(fmt.Sprintf("%s\\..+\\.%s", rName, testAccGetPartitionDNSSuffix()))),
					resource.TestCheckNoResourceAttr(resourceName, "configuration_endpoint_address"),
					resource.TestCheckResourceAttr(resourceName, "number_cache_clusters", "2"),
					resource.TestCheckResourceAttr(resourceName, "member_clusters.#", "2"),
<<<<<<< HEAD
=======
					resource.TestCheckTypeSetElemAttr(resourceName, "member_clusters.*", fmt.Sprintf("%s-001", rName)),
					resource.TestCheckTypeSetElemAttr(resourceName, "member_clusters.*", fmt.Sprintf("%s-002", rName)),
>>>>>>> e925fa26
				),
			},
			{
				ResourceName:            resourceName,
				ImportState:             true,
				ImportStateVerify:       true,
				ImportStateVerifyIgnore: []string{"apply_immediately"},
			},
		},
	})
}

func TestAccAWSElasticacheReplicationGroup_ClusterMode_UpdateNumNodeGroups_ScaleUp(t *testing.T) {
	var rg elasticache.ReplicationGroup
	rName := acctest.RandomWithPrefix("tf-acc-test")
	resourceName := "aws_elasticache_replication_group.test"

	resource.ParallelTest(t, resource.TestCase{
		PreCheck:     func() { testAccPreCheck(t) },
		Providers:    testAccProviders,
		CheckDestroy: testAccCheckAWSElasticacheReplicationDestroy,
		Steps: []resource.TestStep{
			{
				Config: testAccAWSElasticacheReplicationGroupNativeRedisClusterConfig(rName, 2, 1),
				Check: resource.ComposeTestCheckFunc(
					testAccCheckAWSElasticacheReplicationGroupExists(resourceName, &rg),
					resource.TestCheckResourceAttr(resourceName, "number_cache_clusters", "4"),
					resource.TestCheckResourceAttr(resourceName, "cluster_enabled", "true"),
					resource.TestCheckResourceAttr(resourceName, "parameter_group_name", "default.redis6.x.cluster.on"),
					resource.TestCheckResourceAttr(resourceName, "cluster_mode.#", "1"),
					resource.TestCheckResourceAttr(resourceName, "cluster_mode.0.num_node_groups", "2"),
					resource.TestCheckResourceAttr(resourceName, "cluster_mode.0.replicas_per_node_group", "1"),
				),
			},
			{
				Config: testAccAWSElasticacheReplicationGroupNativeRedisClusterConfig(rName, 3, 1),
				Check: resource.ComposeTestCheckFunc(
					testAccCheckAWSElasticacheReplicationGroupExists(resourceName, &rg),
					resource.TestCheckResourceAttr(resourceName, "cluster_enabled", "true"),
					resource.TestCheckResourceAttr(resourceName, "parameter_group_name", "default.redis6.x.cluster.on"),
					resource.TestCheckResourceAttr(resourceName, "cluster_mode.#", "1"),
					resource.TestCheckResourceAttr(resourceName, "cluster_mode.0.num_node_groups", "3"),
					resource.TestCheckResourceAttr(resourceName, "cluster_mode.0.replicas_per_node_group", "1"),
					resource.TestCheckResourceAttr(resourceName, "number_cache_clusters", "6"),
					resource.TestCheckResourceAttr(resourceName, "member_clusters.#", "6"),
<<<<<<< HEAD
=======
					resource.TestCheckTypeSetElemAttr(resourceName, "member_clusters.*", fmt.Sprintf("%s-0001-001", rName)),
					resource.TestCheckTypeSetElemAttr(resourceName, "member_clusters.*", fmt.Sprintf("%s-0001-002", rName)),
					resource.TestCheckTypeSetElemAttr(resourceName, "member_clusters.*", fmt.Sprintf("%s-0002-001", rName)),
					resource.TestCheckTypeSetElemAttr(resourceName, "member_clusters.*", fmt.Sprintf("%s-0002-002", rName)),
					resource.TestCheckTypeSetElemAttr(resourceName, "member_clusters.*", fmt.Sprintf("%s-0003-001", rName)),
					resource.TestCheckTypeSetElemAttr(resourceName, "member_clusters.*", fmt.Sprintf("%s-0003-002", rName)),
>>>>>>> e925fa26
				),
			},
		},
	})
}

func TestAccAWSElasticacheReplicationGroup_ClusterMode_UpdateNumNodeGroups_ScaleDown(t *testing.T) {
	var rg elasticache.ReplicationGroup
	rName := acctest.RandomWithPrefix("tf-acc-test")
	resourceName := "aws_elasticache_replication_group.test"

	resource.ParallelTest(t, resource.TestCase{
		PreCheck:     func() { testAccPreCheck(t) },
		Providers:    testAccProviders,
		CheckDestroy: testAccCheckAWSElasticacheReplicationDestroy,
		Steps: []resource.TestStep{
			{
				Config: testAccAWSElasticacheReplicationGroupNativeRedisClusterConfig(rName, 3, 1),
				Check: resource.ComposeTestCheckFunc(
					testAccCheckAWSElasticacheReplicationGroupExists(resourceName, &rg),
					resource.TestCheckResourceAttr(resourceName, "cluster_enabled", "true"),
					resource.TestCheckResourceAttr(resourceName, "parameter_group_name", "default.redis6.x.cluster.on"),
					resource.TestCheckResourceAttr(resourceName, "cluster_mode.#", "1"),
					resource.TestCheckResourceAttr(resourceName, "cluster_mode.0.num_node_groups", "3"),
					resource.TestCheckResourceAttr(resourceName, "cluster_mode.0.replicas_per_node_group", "1"),
					resource.TestCheckResourceAttr(resourceName, "number_cache_clusters", "6"),
					resource.TestCheckResourceAttr(resourceName, "member_clusters.#", "6"),
					resource.TestCheckTypeSetElemAttr(resourceName, "member_clusters.*", fmt.Sprintf("%s-0001-001", rName)),
					resource.TestCheckTypeSetElemAttr(resourceName, "member_clusters.*", fmt.Sprintf("%s-0001-002", rName)),
					resource.TestCheckTypeSetElemAttr(resourceName, "member_clusters.*", fmt.Sprintf("%s-0002-001", rName)),
					resource.TestCheckTypeSetElemAttr(resourceName, "member_clusters.*", fmt.Sprintf("%s-0002-002", rName)),
					resource.TestCheckTypeSetElemAttr(resourceName, "member_clusters.*", fmt.Sprintf("%s-0003-001", rName)),
					resource.TestCheckTypeSetElemAttr(resourceName, "member_clusters.*", fmt.Sprintf("%s-0003-002", rName)),
				),
			},
			{
				Config: testAccAWSElasticacheReplicationGroupNativeRedisClusterConfig(rName, 2, 1),
				Check: resource.ComposeTestCheckFunc(
					testAccCheckAWSElasticacheReplicationGroupExists(resourceName, &rg),
					resource.TestCheckResourceAttr(resourceName, "cluster_enabled", "true"),
					resource.TestCheckResourceAttr(resourceName, "parameter_group_name", "default.redis6.x.cluster.on"),
					resource.TestCheckResourceAttr(resourceName, "cluster_mode.#", "1"),
					resource.TestCheckResourceAttr(resourceName, "cluster_mode.0.num_node_groups", "2"),
					resource.TestCheckResourceAttr(resourceName, "cluster_mode.0.replicas_per_node_group", "1"),
<<<<<<< HEAD
					resource.TestCheckResourceAttr(resourceName, "number_cache_clusters", "2"),
					resource.TestCheckResourceAttr(resourceName, "member_clusters.#", "2"),
=======
					resource.TestCheckResourceAttr(resourceName, "number_cache_clusters", "4"),
					resource.TestCheckResourceAttr(resourceName, "member_clusters.#", "4"),
					resource.TestCheckTypeSetElemAttr(resourceName, "member_clusters.*", fmt.Sprintf("%s-0001-001", rName)),
					resource.TestCheckTypeSetElemAttr(resourceName, "member_clusters.*", fmt.Sprintf("%s-0001-002", rName)),
					resource.TestCheckTypeSetElemAttr(resourceName, "member_clusters.*", fmt.Sprintf("%s-0002-001", rName)),
					resource.TestCheckTypeSetElemAttr(resourceName, "member_clusters.*", fmt.Sprintf("%s-0002-002", rName)),
				),
			},
		},
	})
}

func TestAccAWSElasticacheReplicationGroup_ClusterMode_ReplicasPerNodeGroup(t *testing.T) {
	var rg elasticache.ReplicationGroup
	rName := acctest.RandomWithPrefix("tf-acc-test")
	resourceName := "aws_elasticache_replication_group.test"

	resource.ParallelTest(t, resource.TestCase{
		PreCheck:     func() { testAccPreCheck(t) },
		Providers:    testAccProviders,
		CheckDestroy: testAccCheckAWSElasticacheReplicationDestroy,
		Steps: []resource.TestStep{
			{
				Config: testAccAWSElasticacheReplicationGroupNativeRedisClusterConfig(rName, 2, 2),
				Check: resource.ComposeTestCheckFunc(
					testAccCheckAWSElasticacheReplicationGroupExists(resourceName, &rg),
					resource.TestCheckResourceAttr(resourceName, "cluster_enabled", "true"),
					resource.TestCheckResourceAttr(resourceName, "parameter_group_name", "default.redis6.x.cluster.on"),
					resource.TestCheckResourceAttr(resourceName, "cluster_mode.#", "1"),
					resource.TestCheckResourceAttr(resourceName, "cluster_mode.0.num_node_groups", "2"),
					resource.TestCheckResourceAttr(resourceName, "cluster_mode.0.replicas_per_node_group", "2"),
					resource.TestCheckResourceAttr(resourceName, "number_cache_clusters", "6"),
					resource.TestCheckResourceAttr(resourceName, "member_clusters.#", "6"),
					resource.TestCheckTypeSetElemAttr(resourceName, "member_clusters.*", fmt.Sprintf("%s-0001-001", rName)),
					resource.TestCheckTypeSetElemAttr(resourceName, "member_clusters.*", fmt.Sprintf("%s-0001-002", rName)),
					resource.TestCheckTypeSetElemAttr(resourceName, "member_clusters.*", fmt.Sprintf("%s-0001-003", rName)),
					resource.TestCheckTypeSetElemAttr(resourceName, "member_clusters.*", fmt.Sprintf("%s-0002-001", rName)),
					resource.TestCheckTypeSetElemAttr(resourceName, "member_clusters.*", fmt.Sprintf("%s-0002-002", rName)),
					resource.TestCheckTypeSetElemAttr(resourceName, "member_clusters.*", fmt.Sprintf("%s-0002-003", rName)),
>>>>>>> e925fa26
				),
			},
			{
				ResourceName:            resourceName,
				ImportState:             true,
				ImportStateVerify:       true,
				ImportStateVerifyIgnore: []string{"apply_immediately"},
			},
			{
				Config: testAccAWSElasticacheReplicationGroupNativeRedisClusterConfig(rName, 2, 1),
				Check: resource.ComposeTestCheckFunc(
					testAccCheckAWSElasticacheReplicationGroupExists(resourceName, &rg),
<<<<<<< HEAD
					resource.TestCheckResourceAttr(resourceName, "cluster_enabled", "true"),
					resource.TestCheckResourceAttr(resourceName, "parameter_group_name", "default.redis6.x.cluster.on"),
					resource.TestCheckResourceAttr(resourceName, "cluster_mode.#", "1"),
					resource.TestCheckResourceAttr(resourceName, "cluster_mode.0.num_node_groups", "2"),
					resource.TestCheckResourceAttr(resourceName, "cluster_mode.0.replicas_per_node_group", "1"),
					resource.TestCheckResourceAttr(resourceName, "number_cache_clusters", "4"),
					resource.TestCheckResourceAttr(resourceName, "member_clusters.#", "4"),
				),
			},
		},
	})
}

func TestAccAWSElasticacheReplicationGroup_ClusterMode_ReplicasPerNodeGroup(t *testing.T) {
	var rg elasticache.ReplicationGroup
	rName := acctest.RandomWithPrefix("tf-acc-test")
	resourceName := "aws_elasticache_replication_group.test"

	resource.ParallelTest(t, resource.TestCase{
		PreCheck:     func() { testAccPreCheck(t) },
		Providers:    testAccProviders,
		CheckDestroy: testAccCheckAWSElasticacheReplicationDestroy,
		Steps: []resource.TestStep{
			{
				Config: testAccAWSElasticacheReplicationGroupNativeRedisClusterConfig(rName, 2, 2),
				Check: resource.ComposeTestCheckFunc(
					testAccCheckAWSElasticacheReplicationGroupExists(resourceName, &rg),
					resource.TestCheckResourceAttr(resourceName, "cluster_enabled", "true"),
					resource.TestCheckResourceAttr(resourceName, "parameter_group_name", "default.redis6.x.cluster.on"),
					resource.TestCheckResourceAttr(resourceName, "cluster_mode.#", "1"),
					resource.TestCheckResourceAttr(resourceName, "cluster_mode.0.num_node_groups", "2"),
					resource.TestCheckResourceAttr(resourceName, "cluster_mode.0.replicas_per_node_group", "2"),
					resource.TestCheckResourceAttr(resourceName, "number_cache_clusters", "6"),
					resource.TestCheckResourceAttr(resourceName, "member_clusters.#", "6"),
				),
			},
			{
				ResourceName:            resourceName,
				ImportState:             true,
				ImportStateVerify:       true,
				ImportStateVerifyIgnore: []string{"apply_immediately"},
			},
			{
				Config: testAccAWSElasticacheReplicationGroupNativeRedisClusterConfig(rName, 2, 1),
				Check: resource.ComposeTestCheckFunc(
					testAccCheckAWSElasticacheReplicationGroupExists(resourceName, &rg),
=======
>>>>>>> e925fa26
					resource.TestCheckResourceAttr(resourceName, "cluster_enabled", "true"),
					resource.TestCheckResourceAttr(resourceName, "parameter_group_name", "default.redis6.x.cluster.on"),
					resource.TestCheckResourceAttr(resourceName, "cluster_mode.#", "1"),
					resource.TestCheckResourceAttr(resourceName, "cluster_mode.0.num_node_groups", "2"),
					resource.TestCheckResourceAttr(resourceName, "cluster_mode.0.replicas_per_node_group", "1"),
					resource.TestCheckResourceAttr(resourceName, "number_cache_clusters", "4"),
					resource.TestCheckResourceAttr(resourceName, "member_clusters.#", "4"),
<<<<<<< HEAD
=======
					resource.TestCheckTypeSetElemAttr(resourceName, "member_clusters.*", fmt.Sprintf("%s-0001-001", rName)),
					resource.TestCheckTypeSetElemAttr(resourceName, "member_clusters.*", fmt.Sprintf("%s-0001-002", rName)),
					resource.TestCheckTypeSetElemAttr(resourceName, "member_clusters.*", fmt.Sprintf("%s-0002-001", rName)),
					resource.TestCheckTypeSetElemAttr(resourceName, "member_clusters.*", fmt.Sprintf("%s-0002-002", rName)),
>>>>>>> e925fa26
				),
			},
		},
	})
}

func TestAccAWSElasticacheReplicationGroup_clusteringAndCacheNodesCausesError(t *testing.T) {
	rInt := acctest.RandInt()
	rName := acctest.RandomWithPrefix("tf-acc-test")

	resource.ParallelTest(t, resource.TestCase{
		PreCheck:     func() { testAccPreCheck(t) },
		Providers:    testAccProviders,
		CheckDestroy: testAccCheckAWSElasticacheReplicationDestroy,
		Steps: []resource.TestStep{
			{
				Config:      testAccAWSElasticacheReplicationGroupNativeRedisClusterErrorConfig(rInt, rName),
				ExpectError: regexp.MustCompile("only one of `cluster_mode,number_cache_clusters` can be\\s+specified, but `cluster_mode,number_cache_clusters` were specified."),
			},
		},
	})
}

func TestAccAWSElasticacheReplicationGroup_enableSnapshotting(t *testing.T) {
	var rg elasticache.ReplicationGroup
	rName := acctest.RandomWithPrefix("tf-acc-test")
	resourceName := "aws_elasticache_replication_group.test"

	resource.ParallelTest(t, resource.TestCase{
		PreCheck:     func() { testAccPreCheck(t) },
		Providers:    testAccProviders,
		CheckDestroy: testAccCheckAWSElasticacheReplicationDestroy,
		Steps: []resource.TestStep{
			{
				Config: testAccAWSElasticacheReplicationGroupConfig(rName),
				Check: resource.ComposeTestCheckFunc(
					testAccCheckAWSElasticacheReplicationGroupExists(resourceName, &rg),
					resource.TestCheckResourceAttr(
						resourceName, "snapshot_retention_limit", "0"),
				),
			},
			{
				ResourceName:            resourceName,
				ImportState:             true,
				ImportStateVerify:       true,
				ImportStateVerifyIgnore: []string{"apply_immediately"},
			},
			{
				Config: testAccAWSElasticacheReplicationGroupConfigEnableSnapshotting(rName),
				Check: resource.ComposeTestCheckFunc(
					testAccCheckAWSElasticacheReplicationGroupExists(resourceName, &rg),
					resource.TestCheckResourceAttr(
						resourceName, "snapshot_retention_limit", "2"),
				),
			},
		},
	})
}

func TestAccAWSElasticacheReplicationGroup_enableAuthTokenTransitEncryption(t *testing.T) {
	var rg elasticache.ReplicationGroup
	resourceName := "aws_elasticache_replication_group.test"

	resource.ParallelTest(t, resource.TestCase{
		PreCheck:     func() { testAccPreCheck(t) },
		Providers:    testAccProviders,
		CheckDestroy: testAccCheckAWSElasticacheReplicationDestroy,
		Steps: []resource.TestStep{
			{
				Config: testAccAWSElasticacheReplicationGroup_EnableAuthTokenTransitEncryptionConfig(acctest.RandInt(), acctest.RandString(10), acctest.RandString(16)),
				Check: resource.ComposeTestCheckFunc(
					testAccCheckAWSElasticacheReplicationGroupExists(resourceName, &rg),
					resource.TestCheckResourceAttr(
						resourceName, "transit_encryption_enabled", "true"),
				),
			},
			{
				ResourceName:            resourceName,
				ImportState:             true,
				ImportStateVerify:       true,
				ImportStateVerifyIgnore: []string{"apply_immediately", "auth_token", "availability_zones"},
			},
		},
	})
}

func TestAccAWSElasticacheReplicationGroup_enableAtRestEncryption(t *testing.T) {
	var rg elasticache.ReplicationGroup
	resourceName := "aws_elasticache_replication_group.test"

	resource.ParallelTest(t, resource.TestCase{
		PreCheck:     func() { testAccPreCheck(t) },
		Providers:    testAccProviders,
		CheckDestroy: testAccCheckAWSElasticacheReplicationDestroy,
		Steps: []resource.TestStep{
			{
				Config: testAccAWSElasticacheReplicationGroup_EnableAtRestEncryptionConfig(acctest.RandInt(), acctest.RandString(10)),
				Check: resource.ComposeTestCheckFunc(
					testAccCheckAWSElasticacheReplicationGroupExists(resourceName, &rg),
					resource.TestCheckResourceAttr(
						resourceName, "at_rest_encryption_enabled", "true"),
				),
			},
			{
				ResourceName:            resourceName,
				ImportState:             true,
				ImportStateVerify:       true,
				ImportStateVerifyIgnore: []string{"apply_immediately", "availability_zones"},
			},
		},
	})
}

func TestAccAWSElasticacheReplicationGroup_useCmkKmsKeyId(t *testing.T) {
	var rg elasticache.ReplicationGroup
	resource.ParallelTest(t, resource.TestCase{
		PreCheck:     func() { testAccPreCheck(t) },
		Providers:    testAccProviders,
		CheckDestroy: testAccCheckAWSElasticacheReplicationDestroy,
		Steps: []resource.TestStep{
			{
				Config: testAccAWSElasticacheReplicationGroup_UseCmkKmsKeyId(acctest.RandInt(), acctest.RandString(10)),
				Check: resource.ComposeTestCheckFunc(
					testAccCheckAWSElasticacheReplicationGroupExists("aws_elasticache_replication_group.bar", &rg),
					resource.TestCheckResourceAttrSet("aws_elasticache_replication_group.bar", "kms_key_id"),
				),
			},
		},
	})
}

func TestAccAWSElasticacheReplicationGroup_NumberCacheClusters_Basic(t *testing.T) {
	var replicationGroup elasticache.ReplicationGroup
	rName := acctest.RandomWithPrefix("tf-acc-test")
	resourceName := "aws_elasticache_replication_group.test"

	resource.ParallelTest(t, resource.TestCase{
		PreCheck:     func() { testAccPreCheck(t) },
		Providers:    testAccProviders,
		CheckDestroy: testAccCheckAWSElasticacheReplicationDestroy,
		Steps: []resource.TestStep{
			{
				Config: testAccAWSElasticacheReplicationGroupConfig_NumberCacheClusters(rName, 2, false),
				Check: resource.ComposeTestCheckFunc(
					testAccCheckAWSElasticacheReplicationGroupExists(resourceName, &replicationGroup),
					resource.TestCheckResourceAttr(resourceName, "automatic_failover_enabled", "false"),
					resource.TestCheckResourceAttr(resourceName, "number_cache_clusters", "2"),
					resource.TestCheckResourceAttr(resourceName, "member_clusters.#", "2"),
<<<<<<< HEAD
=======
					resource.TestCheckTypeSetElemAttr(resourceName, "member_clusters.*", fmt.Sprintf("%s-001", rName)),
					resource.TestCheckTypeSetElemAttr(resourceName, "member_clusters.*", fmt.Sprintf("%s-002", rName)),
>>>>>>> e925fa26
				),
			},
			{
				ResourceName:            resourceName,
				ImportState:             true,
				ImportStateVerify:       true,
				ImportStateVerifyIgnore: []string{"apply_immediately"},
			},
			{
				Config: testAccAWSElasticacheReplicationGroupConfig_NumberCacheClusters(rName, 4, false),
				Check: resource.ComposeTestCheckFunc(
					testAccCheckAWSElasticacheReplicationGroupExists(resourceName, &replicationGroup),
					resource.TestCheckResourceAttr(resourceName, "automatic_failover_enabled", "false"),
					resource.TestCheckResourceAttr(resourceName, "number_cache_clusters", "4"),
					resource.TestCheckResourceAttr(resourceName, "member_clusters.#", "4"),
<<<<<<< HEAD
=======
					resource.TestCheckTypeSetElemAttr(resourceName, "member_clusters.*", fmt.Sprintf("%s-001", rName)),
					resource.TestCheckTypeSetElemAttr(resourceName, "member_clusters.*", fmt.Sprintf("%s-002", rName)),
					resource.TestCheckTypeSetElemAttr(resourceName, "member_clusters.*", fmt.Sprintf("%s-003", rName)),
					resource.TestCheckTypeSetElemAttr(resourceName, "member_clusters.*", fmt.Sprintf("%s-004", rName)),
>>>>>>> e925fa26
				),
			},
			{
				Config: testAccAWSElasticacheReplicationGroupConfig_NumberCacheClusters(rName, 2, false),
				Check: resource.ComposeTestCheckFunc(
					testAccCheckAWSElasticacheReplicationGroupExists(resourceName, &replicationGroup),
					resource.TestCheckResourceAttr(resourceName, "automatic_failover_enabled", "false"),
					resource.TestCheckResourceAttr(resourceName, "number_cache_clusters", "2"),
					resource.TestCheckResourceAttr(resourceName, "member_clusters.#", "2"),
<<<<<<< HEAD
=======
					resource.TestCheckTypeSetElemAttr(resourceName, "member_clusters.*", fmt.Sprintf("%s-001", rName)),
					resource.TestCheckTypeSetElemAttr(resourceName, "member_clusters.*", fmt.Sprintf("%s-002", rName)),
>>>>>>> e925fa26
				),
			},
		},
	})
}

func TestAccAWSElasticacheReplicationGroup_NumberCacheClusters_Failover_AutoFailoverDisabled(t *testing.T) {
	var replicationGroup elasticache.ReplicationGroup
	rName := acctest.RandomWithPrefix("tf-acc-test")
	resourceName := "aws_elasticache_replication_group.test"

	resource.ParallelTest(t, resource.TestCase{
		PreCheck:     func() { testAccPreCheck(t) },
		Providers:    testAccProviders,
		CheckDestroy: testAccCheckAWSElasticacheReplicationDestroy,
		Steps: []resource.TestStep{
			{
				Config: testAccAWSElasticacheReplicationGroupConfig_NumberCacheClusters(rName, 3, false),
				Check: resource.ComposeTestCheckFunc(
					testAccCheckAWSElasticacheReplicationGroupExists(resourceName, &replicationGroup),
					resource.TestCheckResourceAttr(resourceName, "automatic_failover_enabled", "false"),
					resource.TestCheckResourceAttr(resourceName, "number_cache_clusters", "3"),
					resource.TestCheckResourceAttr(resourceName, "member_clusters.#", "3"),
<<<<<<< HEAD
=======
					resource.TestCheckTypeSetElemAttr(resourceName, "member_clusters.*", fmt.Sprintf("%s-001", rName)),
					resource.TestCheckTypeSetElemAttr(resourceName, "member_clusters.*", fmt.Sprintf("%s-002", rName)),
					resource.TestCheckTypeSetElemAttr(resourceName, "member_clusters.*", fmt.Sprintf("%s-003", rName)),
>>>>>>> e925fa26
				),
			},
			{
				ResourceName:            resourceName,
				ImportState:             true,
				ImportStateVerify:       true,
				ImportStateVerifyIgnore: []string{"apply_immediately"},
			},
			{
				PreConfig: func() {
					// Ensure that primary is on the node we are trying to delete
					conn := testAccProvider.Meta().(*AWSClient).elasticacheconn
					timeout := 40 * time.Minute

					if err := resourceAwsElasticacheReplicationGroupSetPrimaryClusterID(conn, rName, formatReplicationGroupClusterID(rName, 3), timeout); err != nil {
						t.Fatalf("error changing primary cache cluster: %s", err)
					}
				},
				Config: testAccAWSElasticacheReplicationGroupConfig_NumberCacheClusters(rName, 2, false),
				Check: resource.ComposeTestCheckFunc(
					testAccCheckAWSElasticacheReplicationGroupExists(resourceName, &replicationGroup),
					resource.TestCheckResourceAttr(resourceName, "automatic_failover_enabled", "false"),
					resource.TestCheckResourceAttr(resourceName, "number_cache_clusters", "2"),
					resource.TestCheckResourceAttr(resourceName, "member_clusters.#", "2"),
<<<<<<< HEAD
=======
					resource.TestCheckTypeSetElemAttr(resourceName, "member_clusters.*", fmt.Sprintf("%s-001", rName)),
					resource.TestCheckTypeSetElemAttr(resourceName, "member_clusters.*", fmt.Sprintf("%s-002", rName)),
>>>>>>> e925fa26
				),
			},
		},
	})
}

func TestAccAWSElasticacheReplicationGroup_NumberCacheClusters_Failover_AutoFailoverEnabled(t *testing.T) {
	var replicationGroup elasticache.ReplicationGroup
	rName := acctest.RandomWithPrefix("tf-acc-test")
	resourceName := "aws_elasticache_replication_group.test"

	resource.ParallelTest(t, resource.TestCase{
		PreCheck:     func() { testAccPreCheck(t) },
		Providers:    testAccProviders,
		CheckDestroy: testAccCheckAWSElasticacheReplicationDestroy,
		Steps: []resource.TestStep{
			{
				Config: testAccAWSElasticacheReplicationGroupConfig_NumberCacheClusters(rName, 3, true),
				Check: resource.ComposeTestCheckFunc(
					testAccCheckAWSElasticacheReplicationGroupExists(resourceName, &replicationGroup),
					resource.TestCheckResourceAttr(resourceName, "automatic_failover_enabled", "true"),
					resource.TestCheckResourceAttr(resourceName, "number_cache_clusters", "3"),
					resource.TestCheckResourceAttr(resourceName, "member_clusters.#", "3"),
<<<<<<< HEAD
=======
					resource.TestCheckTypeSetElemAttr(resourceName, "member_clusters.*", fmt.Sprintf("%s-001", rName)),
					resource.TestCheckTypeSetElemAttr(resourceName, "member_clusters.*", fmt.Sprintf("%s-002", rName)),
					resource.TestCheckTypeSetElemAttr(resourceName, "member_clusters.*", fmt.Sprintf("%s-003", rName)),
>>>>>>> e925fa26
				),
			},
			{
				PreConfig: func() {
					// Ensure that primary is on the node we are trying to delete
					conn := testAccProvider.Meta().(*AWSClient).elasticacheconn
					timeout := 40 * time.Minute

					// Must disable automatic failover first
					if err := resourceAwsElasticacheReplicationGroupDisableAutomaticFailover(conn, rName, timeout); err != nil {
						t.Fatalf("error disabling automatic failover: %s", err)
					}

					// Set primary
					if err := resourceAwsElasticacheReplicationGroupSetPrimaryClusterID(conn, rName, formatReplicationGroupClusterID(rName, 3), timeout); err != nil {
						t.Fatalf("error changing primary cache cluster: %s", err)
					}

					// Re-enable automatic failover like nothing ever happened
					if err := resourceAwsElasticacheReplicationGroupEnableAutomaticFailover(conn, rName, timeout); err != nil {
						t.Fatalf("error re-enabling automatic failover: %s", err)
					}
				},
				Config: testAccAWSElasticacheReplicationGroupConfig_NumberCacheClusters(rName, 2, true),
				Check: resource.ComposeTestCheckFunc(
					testAccCheckAWSElasticacheReplicationGroupExists(resourceName, &replicationGroup),
					resource.TestCheckResourceAttr(resourceName, "automatic_failover_enabled", "true"),
					resource.TestCheckResourceAttr(resourceName, "number_cache_clusters", "2"),
					resource.TestCheckResourceAttr(resourceName, "member_clusters.#", "2"),
<<<<<<< HEAD
				),
			},
		},
	})
}

func TestAccAWSElasticacheReplicationGroup_NumberCacheClusters_MemberClusterDisappears_NoChange(t *testing.T) {
	var replicationGroup elasticache.ReplicationGroup
	rName := acctest.RandomWithPrefix("tf-acc-test")
	resourceName := "aws_elasticache_replication_group.test"

	resource.ParallelTest(t, resource.TestCase{
		PreCheck:     func() { testAccPreCheck(t) },
		Providers:    testAccProviders,
		CheckDestroy: testAccCheckAWSElasticacheReplicationDestroy,
		Steps: []resource.TestStep{
			{
				Config: testAccAWSElasticacheReplicationGroupConfig_NumberCacheClusters(rName, 3, false),
				Check: resource.ComposeTestCheckFunc(
					testAccCheckAWSElasticacheReplicationGroupExists(resourceName, &replicationGroup),
					resource.TestCheckResourceAttr(resourceName, "number_cache_clusters", "3"),
					resource.TestCheckResourceAttr(resourceName, "member_clusters.#", "3"),
				),
			},
			{
				PreConfig: func() {
					// Remove one of the Cache Clusters
					conn := testAccProvider.Meta().(*AWSClient).elasticacheconn
					timeout := 40 * time.Minute

					cacheClusterID := formatReplicationGroupClusterID(rName, 2)

					if err := deleteElasticacheCacheCluster(conn, cacheClusterID, ""); err != nil {
						t.Fatalf("error deleting Cache Cluster (%s): %s", cacheClusterID, err)
					}

					if _, err := waiter.CacheClusterDeleted(conn, cacheClusterID, timeout); err != nil {
						t.Fatalf("error deleting Cache Cluster (%s): %s", cacheClusterID, err)
					}
				},
				Config: testAccAWSElasticacheReplicationGroupConfig_NumberCacheClusters(rName, 3, false),
				Check: resource.ComposeTestCheckFunc(
					testAccCheckAWSElasticacheReplicationGroupExists(resourceName, &replicationGroup),
					resource.TestCheckResourceAttr(resourceName, "number_cache_clusters", "3"),
					resource.TestCheckResourceAttr(resourceName, "member_clusters.#", "3"),
				),
			},
		},
	})
}

func TestAccAWSElasticacheReplicationGroup_NumberCacheClusters_MemberClusterDisappears_AddMemberCluster(t *testing.T) {
	var replicationGroup elasticache.ReplicationGroup
	rName := acctest.RandomWithPrefix("tf-acc-test")
	resourceName := "aws_elasticache_replication_group.test"

	resource.ParallelTest(t, resource.TestCase{
		PreCheck:     func() { testAccPreCheck(t) },
		Providers:    testAccProviders,
		CheckDestroy: testAccCheckAWSElasticacheReplicationDestroy,
		Steps: []resource.TestStep{
			{
				Config: testAccAWSElasticacheReplicationGroupConfig_NumberCacheClusters(rName, 3, false),
				Check: resource.ComposeTestCheckFunc(
					testAccCheckAWSElasticacheReplicationGroupExists(resourceName, &replicationGroup),
					resource.TestCheckResourceAttr(resourceName, "number_cache_clusters", "3"),
					resource.TestCheckResourceAttr(resourceName, "member_clusters.#", "3"),
				),
			},
			{
				PreConfig: func() {
					// Remove one of the Cache Clusters
					conn := testAccProvider.Meta().(*AWSClient).elasticacheconn
					timeout := 40 * time.Minute

					cacheClusterID := formatReplicationGroupClusterID(rName, 2)

					if err := deleteElasticacheCacheCluster(conn, cacheClusterID, ""); err != nil {
						t.Fatalf("error deleting Cache Cluster (%s): %s", cacheClusterID, err)
					}

					if _, err := waiter.CacheClusterDeleted(conn, cacheClusterID, timeout); err != nil {
						t.Fatalf("error deleting Cache Cluster (%s): %s", cacheClusterID, err)
					}
				},
				Config: testAccAWSElasticacheReplicationGroupConfig_NumberCacheClusters(rName, 4, false),
				Check: resource.ComposeTestCheckFunc(
					testAccCheckAWSElasticacheReplicationGroupExists(resourceName, &replicationGroup),
					resource.TestCheckResourceAttr(resourceName, "number_cache_clusters", "4"),
					resource.TestCheckResourceAttr(resourceName, "member_clusters.#", "4"),
				),
			},
		},
	})
}

func TestAccAWSElasticacheReplicationGroup_NumberCacheClusters_MemberClusterDisappears_RemoveMemberCluster_AtTargetSize(t *testing.T) {
	var replicationGroup elasticache.ReplicationGroup
	rName := acctest.RandomWithPrefix("tf-acc-test")
	resourceName := "aws_elasticache_replication_group.test"

	resource.ParallelTest(t, resource.TestCase{
		PreCheck:     func() { testAccPreCheck(t) },
		Providers:    testAccProviders,
		CheckDestroy: testAccCheckAWSElasticacheReplicationDestroy,
		Steps: []resource.TestStep{
			{
				Config: testAccAWSElasticacheReplicationGroupConfig_NumberCacheClusters(rName, 3, false),
				Check: resource.ComposeTestCheckFunc(
					testAccCheckAWSElasticacheReplicationGroupExists(resourceName, &replicationGroup),
					resource.TestCheckResourceAttr(resourceName, "number_cache_clusters", "3"),
					resource.TestCheckResourceAttr(resourceName, "member_clusters.#", "3"),
				),
			},
			{
				PreConfig: func() {
					// Remove one of the Cache Clusters
					conn := testAccProvider.Meta().(*AWSClient).elasticacheconn
					timeout := 40 * time.Minute

					cacheClusterID := formatReplicationGroupClusterID(rName, 2)

					if err := deleteElasticacheCacheCluster(conn, cacheClusterID, ""); err != nil {
						t.Fatalf("error deleting Cache Cluster (%s): %s", cacheClusterID, err)
					}

					if _, err := waiter.CacheClusterDeleted(conn, cacheClusterID, timeout); err != nil {
						t.Fatalf("error deleting Cache Cluster (%s): %s", cacheClusterID, err)
					}
				},
				Config: testAccAWSElasticacheReplicationGroupConfig_NumberCacheClusters(rName, 2, false),
				Check: resource.ComposeTestCheckFunc(
					testAccCheckAWSElasticacheReplicationGroupExists(resourceName, &replicationGroup),
					resource.TestCheckResourceAttr(resourceName, "number_cache_clusters", "2"),
					resource.TestCheckResourceAttr(resourceName, "member_clusters.#", "2"),
				),
			},
		},
	})
}

func TestAccAWSElasticacheReplicationGroup_NumberCacheClusters_MemberClusterDisappears_RemoveMemberCluster_ScaleDown(t *testing.T) {
	var replicationGroup elasticache.ReplicationGroup
	rName := acctest.RandomWithPrefix("tf-acc-test")
	resourceName := "aws_elasticache_replication_group.test"

	resource.ParallelTest(t, resource.TestCase{
		PreCheck:     func() { testAccPreCheck(t) },
		Providers:    testAccProviders,
		CheckDestroy: testAccCheckAWSElasticacheReplicationDestroy,
		Steps: []resource.TestStep{
			{
				Config: testAccAWSElasticacheReplicationGroupConfig_NumberCacheClusters(rName, 4, false),
				Check: resource.ComposeTestCheckFunc(
					testAccCheckAWSElasticacheReplicationGroupExists(resourceName, &replicationGroup),
					resource.TestCheckResourceAttr(resourceName, "number_cache_clusters", "4"),
					resource.TestCheckResourceAttr(resourceName, "member_clusters.#", "4"),
				),
			},
			{
				PreConfig: func() {
					// Remove one of the Cache Clusters
					conn := testAccProvider.Meta().(*AWSClient).elasticacheconn
					timeout := 40 * time.Minute

					cacheClusterID := formatReplicationGroupClusterID(rName, 2)

					if err := deleteElasticacheCacheCluster(conn, cacheClusterID, ""); err != nil {
						t.Fatalf("error deleting Cache Cluster (%s): %s", cacheClusterID, err)
					}

					if _, err := waiter.CacheClusterDeleted(conn, cacheClusterID, timeout); err != nil {
						t.Fatalf("error deleting Cache Cluster (%s): %s", cacheClusterID, err)
					}
				},
				Config: testAccAWSElasticacheReplicationGroupConfig_NumberCacheClusters(rName, 2, false),
				Check: resource.ComposeTestCheckFunc(
					testAccCheckAWSElasticacheReplicationGroupExists(resourceName, &replicationGroup),
					resource.TestCheckResourceAttr(resourceName, "number_cache_clusters", "2"),
					resource.TestCheckResourceAttr(resourceName, "member_clusters.#", "2"),
=======
					resource.TestCheckTypeSetElemAttr(resourceName, "member_clusters.*", fmt.Sprintf("%s-001", rName)),
					resource.TestCheckTypeSetElemAttr(resourceName, "member_clusters.*", fmt.Sprintf("%s-002", rName)),
>>>>>>> e925fa26
				),
			},
		},
	})
}

func TestAccAWSElasticacheReplicationGroup_tags(t *testing.T) {
	var rg elasticache.ReplicationGroup
	rName := acctest.RandomWithPrefix("tf-acc-test")
	resourceName := "aws_elasticache_replication_group.test"

	resource.ParallelTest(t, resource.TestCase{
		PreCheck:     func() { testAccPreCheck(t) },
		Providers:    testAccProviders,
		CheckDestroy: testAccCheckAWSElasticacheReplicationDestroy,
		Steps: []resource.TestStep{
			{
				Config: testAccAWSElasticacheReplicationGroupConfigTags1(rName, "key1", "value1"),
				Check: resource.ComposeTestCheckFunc(
					testAccCheckAWSElasticacheReplicationGroupExists(resourceName, &rg),
					resource.TestCheckResourceAttr(resourceName, "tags.%", "1"),
					resource.TestCheckResourceAttr(resourceName, "tags.key1", "value1"),
				),
			},
			{
				ResourceName:            resourceName,
				ImportState:             true,
				ImportStateVerify:       true,
				ImportStateVerifyIgnore: []string{"apply_immediately"}, //not in the API
			},
			{
				Config: testAccAWSElasticacheReplicationGroupConfigTags2(rName, "key1", "value1updated", "key2", "value2"),
				Check: resource.ComposeTestCheckFunc(
					testAccCheckAWSElasticacheReplicationGroupExists(resourceName, &rg),
					resource.TestCheckResourceAttr(resourceName, "tags.%", "2"),
					resource.TestCheckResourceAttr(resourceName, "tags.key1", "value1updated"),
					resource.TestCheckResourceAttr(resourceName, "tags.key2", "value2"),
				),
			},
			{
				Config: testAccAWSElasticacheReplicationGroupConfigTags1(rName, "key2", "value2"),
				Check: resource.ComposeTestCheckFunc(
					testAccCheckAWSElasticacheReplicationGroupExists(resourceName, &rg),
					resource.TestCheckResourceAttr(resourceName, "tags.%", "1"),
					resource.TestCheckResourceAttr(resourceName, "tags.key2", "value2"),
				),
			},
		},
	})
}

func TestAccAWSElasticacheReplicationGroup_FinalSnapshot(t *testing.T) {
	var rg elasticache.ReplicationGroup
	rName := acctest.RandomWithPrefix("tf-acc-test")
	resourceName := "aws_elasticache_replication_group.test"

	resource.ParallelTest(t, resource.TestCase{
		PreCheck:     func() { testAccPreCheck(t) },
		Providers:    testAccProviders,
		CheckDestroy: testAccCheckAWSElasticacheReplicationDestroy,
		Steps: []resource.TestStep{
			{
				Config: testAccAWSElasticacheReplicationGroupConfigFinalSnapshot(rName),
				Check: resource.ComposeTestCheckFunc(
					testAccCheckAWSElasticacheReplicationGroupExists(resourceName, &rg),
					resource.TestCheckResourceAttr(resourceName, "final_snapshot_identifier", rName),
				),
			},
		},
	})
}

func TestResourceAWSElastiCacheReplicationGroupEngineValidation(t *testing.T) {
	cases := []struct {
		Value    string
		ErrCount int
	}{
		{
			Value:    "Redis",
			ErrCount: 0,
		},
		{
			Value:    "REDIS",
			ErrCount: 0,
		},
		{
			Value:    "memcached",
			ErrCount: 1,
		},
	}

	for _, tc := range cases {
		_, errors := validateAwsElastiCacheReplicationGroupEngine(tc.Value, "aws_elasticache_replication_group_engine")

		if len(errors) != tc.ErrCount {
			t.Fatalf("Expected the ElastiCache Replication Group Engine to trigger a validation error")
		}
	}
}

func testAccCheckAWSElasticacheReplicationGroupExists(n string, v *elasticache.ReplicationGroup) resource.TestCheckFunc {
	return func(s *terraform.State) error {
		rs, ok := s.RootModule().Resources[n]
		if !ok {
			return fmt.Errorf("Not found: %s", n)
		}

		if rs.Primary.ID == "" {
			return fmt.Errorf("No replication group ID is set")
		}

		conn := testAccProvider.Meta().(*AWSClient).elasticacheconn
		rg, err := finder.ReplicationGroupByID(conn, rs.Primary.ID)
		if err != nil {
			return fmt.Errorf("ElastiCache error: %w", err)
		}

		*v = *rg

		return nil
	}
}

func testAccCheckAWSElasticacheReplicationDestroy(s *terraform.State) error {
	conn := testAccProvider.Meta().(*AWSClient).elasticacheconn

	for _, rs := range s.RootModule().Resources {
		if rs.Type != "aws_elasticache_replication_group" {
			continue
		}
		_, err := finder.ReplicationGroupByID(conn, rs.Primary.ID)
		if tfresource.NotFound(err) {
			continue
		}
		if err != nil {
			return err
		}
		return fmt.Errorf("ElastiCache Replication Group (%s) still exists", rs.Primary.ID)
	}
	return nil
}

func testAccAWSElasticacheReplicationGroupConfig(rName string) string {
	return fmt.Sprintf(`
resource "aws_elasticache_replication_group" "test" {
  replication_group_id          = %[1]q
  replication_group_description = "test description"
  node_type                     = "cache.t3.small"
  number_cache_clusters         = 2
  port                          = 6379
  apply_immediately             = true
  auto_minor_version_upgrade    = false
  maintenance_window            = "tue:06:30-tue:07:30"
  snapshot_window               = "01:00-02:00"
}
`, rName)
}

func testAccAWSElasticacheReplicationGroupConfig_Uppercase(rName string) string {
	return fmt.Sprintf(`
data "aws_availability_zones" "available" {
  state = "available"

  filter {
    name   = "opt-in-status"
    values = ["opt-in-not-required"]
  }
}

resource "aws_vpc" "test" {
  cidr_block = "192.168.0.0/16"

  tags = {
    Name = "terraform-testacc-elasticache-replication-group-number-cache-clusters"
  }
}

resource "aws_subnet" "test" {
  count = 2

  availability_zone = data.aws_availability_zones.available.names[count.index]
  cidr_block        = "192.168.${count.index}.0/24"
  vpc_id            = aws_vpc.test.id

  tags = {
    Name = "tf-acc-elasticache-replication-group-number-cache-clusters"
  }
}

resource "aws_elasticache_subnet_group" "test" {
  name       = %[1]q
  subnet_ids = aws_subnet.test[*].id
}

resource "aws_elasticache_replication_group" "test" {
  node_type                     = "cache.t2.micro"
  number_cache_clusters         = 1
  port                          = 6379
  replication_group_description = "test description"
  replication_group_id          = %[1]q
  subnet_group_name             = aws_elasticache_subnet_group.test.name
}
`, rName)
}

func testAccAWSElasticacheReplicationGroupConfigEnableSnapshotting(rName string) string {
	return fmt.Sprintf(`
resource "aws_elasticache_replication_group" "test" {
  replication_group_id          = %[1]q
  replication_group_description = "test description"
  node_type                     = "cache.t3.small"
  number_cache_clusters         = 2
  port                          = 6379
  apply_immediately             = true
  auto_minor_version_upgrade    = false
  maintenance_window            = "tue:06:30-tue:07:30"
  snapshot_window               = "01:00-02:00"
  snapshot_retention_limit      = 2
}
`, rName)
}

func testAccAWSElasticacheReplicationGroupConfigParameterGroupName(rName string, parameterGroupNameIndex int) string {
	return fmt.Sprintf(`
resource "aws_elasticache_parameter_group" "test" {
  count = 2

  # We do not have a data source for "latest" ElastiCache family
  # so unfortunately we must hardcode this for now
  family = "redis6.x"

  name = "%[1]s-${count.index}"

  parameter {
    name  = "maxmemory-policy"
    value = "allkeys-lru"
  }
}

resource "aws_elasticache_replication_group" "test" {
  apply_immediately             = true
  node_type                     = "cache.t3.small"
  number_cache_clusters         = 2
  parameter_group_name          = aws_elasticache_parameter_group.test.*.name[%[2]d]
  replication_group_description = "test description"
  replication_group_id          = %[1]q
}
`, rName, parameterGroupNameIndex)
}

func testAccAWSElasticacheReplicationGroupConfigUpdatedDescription(rName string) string {
	return fmt.Sprintf(`
resource "aws_elasticache_replication_group" "test" {
  replication_group_id          = %[1]q
  replication_group_description = "updated description"
  node_type                     = "cache.t3.small"
  number_cache_clusters         = 2
  port                          = 6379
  apply_immediately             = true
  auto_minor_version_upgrade    = true
}
`, rName)
}

func testAccAWSElasticacheReplicationGroupConfigUpdatedMaintenanceWindow(rName string) string {
	return fmt.Sprintf(`
resource "aws_elasticache_replication_group" "test" {
  replication_group_id          = %[1]q
  replication_group_description = "updated description"
  node_type                     = "cache.t3.small"
  number_cache_clusters         = 2
  port                          = 6379
  apply_immediately             = true
  auto_minor_version_upgrade    = true
  maintenance_window            = "wed:03:00-wed:06:00"
  snapshot_window               = "01:00-02:00"
}
`, rName)
}

func testAccAWSElasticacheReplicationGroupConfigUpdatedNodeSize(rName string) string {
	return fmt.Sprintf(`
resource "aws_elasticache_replication_group" "test" {
  replication_group_id          = %[1]q
  replication_group_description = "updated description"
  node_type                     = "cache.t3.medium"
  number_cache_clusters         = 2
  port                          = 6379
  apply_immediately             = true
}
`, rName)
}

var testAccAWSElasticacheReplicationGroupInVPCConfig = fmt.Sprintf(`
data "aws_availability_zones" "available" {
  state = "available"

  filter {
    name   = "opt-in-status"
    values = ["opt-in-not-required"]
  }
}

resource "aws_vpc" "test" {
  cidr_block = "192.168.0.0/16"

  tags = {
    Name = "terraform-testacc-elasticache-replication-group-in-vpc"
  }
}

resource "aws_subnet" "test" {
  vpc_id            = aws_vpc.test.id
  cidr_block        = "192.168.0.0/20"
  availability_zone = data.aws_availability_zones.available.names[0]

  tags = {
    Name = "tf-acc-elasticache-replication-group-in-vpc"
  }
}

resource "aws_elasticache_subnet_group" "test" {
  name        = "tf-test-cache-subnet-%03d"
  description = "tf-test-cache-subnet-group-descr"
  subnet_ids  = [aws_subnet.test.id]
}

resource "aws_security_group" "test" {
  name        = "tf-test-security-group-%03d"
  description = "tf-test-security-group-descr"
  vpc_id      = aws_vpc.test.id

  ingress {
    from_port   = -1
    to_port     = -1
    protocol    = "icmp"
    cidr_blocks = ["0.0.0.0/0"]
  }
}

resource "aws_elasticache_replication_group" "test" {
  replication_group_id          = "tf-%s"
  replication_group_description = "test description"
  node_type                     = "cache.t3.small"
  number_cache_clusters         = 1
  port                          = 6379
  subnet_group_name             = aws_elasticache_subnet_group.test.name
  security_group_ids            = [aws_security_group.test.id]
  availability_zones            = [data.aws_availability_zones.available.names[0]]
  auto_minor_version_upgrade    = false
}
`, acctest.RandInt(), acctest.RandInt(), acctest.RandString(10))

func testAccAWSElasticacheReplicationGroupMultiAZInVPCConfig(rName string) string {
	return fmt.Sprintf(`
data "aws_availability_zones" "available" {
  state = "available"

  filter {
    name   = "opt-in-status"
    values = ["opt-in-not-required"]
  }
}

resource "aws_vpc" "test" {
  cidr_block = "192.168.0.0/16"

  tags = {
    Name = "terraform-testacc-elasticache-replication-group-multi-az-in-vpc"
  }
}

resource "aws_subnet" "test" {
  vpc_id            = aws_vpc.test.id
  cidr_block        = "192.168.0.0/20"
  availability_zone = data.aws_availability_zones.available.names[0]

  tags = {
    Name = "tf-acc-elasticache-replication-group-multi-az-in-vpc-foo"
  }
}

resource "aws_subnet" "test2" {
  vpc_id            = aws_vpc.test.id
  cidr_block        = "192.168.16.0/20"
  availability_zone = data.aws_availability_zones.available.names[1]

  tags = {
    Name = "tf-acc-elasticache-replication-group-multi-az-in-vpc-bar"
  }
}

resource "aws_elasticache_subnet_group" "test" {
  name        = %[1]q
  description = "tf-test-cache-subnet-group-descr"
  subnet_ids = [
    aws_subnet.test.id,
    aws_subnet.test2.id,
  ]
}

resource "aws_security_group" "test" {
  name        = %[1]q
  description = "tf-test-security-group-descr"
  vpc_id      = aws_vpc.test.id

  ingress {
    from_port   = -1
    to_port     = -1
    protocol    = "icmp"
    cidr_blocks = ["0.0.0.0/0"]
  }
}

resource "aws_elasticache_replication_group" "test" {
  replication_group_id          = %[1]q
  replication_group_description = "test description"
  node_type                     = "cache.t3.small"
  number_cache_clusters         = 2
  port                          = 6379
  subnet_group_name             = aws_elasticache_subnet_group.test.name
  security_group_ids            = [aws_security_group.test.id]
  availability_zones            = [data.aws_availability_zones.available.names[0], data.aws_availability_zones.available.names[1]]
  automatic_failover_enabled    = true
  snapshot_window               = "02:00-03:00"
  snapshot_retention_limit      = 7
}
`, rName)
}

func testAccAWSElasticacheReplicationGroupRedisClusterInVPCConfig(rName string) string {
	return fmt.Sprintf(`
data "aws_availability_zones" "available" {
  state = "available"

  filter {
    name   = "opt-in-status"
    values = ["opt-in-not-required"]
  }
}

resource "aws_vpc" "test" {
  cidr_block = "192.168.0.0/16"

  tags = {
    Name = "terraform-testacc-elasticache-replication-group-redis-cluster-in-vpc"
  }
}

resource "aws_subnet" "test" {
  vpc_id            = aws_vpc.test.id
  cidr_block        = "192.168.0.0/20"
  availability_zone = data.aws_availability_zones.available.names[0]

  tags = {
    Name = "tf-acc-elasticache-replication-group-redis-cluster-in-vpc-foo"
  }
}

resource "aws_subnet" "test2" {
  vpc_id            = aws_vpc.test.id
  cidr_block        = "192.168.16.0/20"
  availability_zone = data.aws_availability_zones.available.names[1]

  tags = {
    Name = "tf-acc-elasticache-replication-group-redis-cluster-in-vpc-bar"
  }
}

resource "aws_elasticache_subnet_group" "test" {
  name        = %[1]q
  description = "tf-test-cache-subnet-group-descr"
  subnet_ids = [
    aws_subnet.test.id,
    aws_subnet.test2.id,
  ]
}

resource "aws_security_group" "test" {
  name        = %[1]q
  description = "tf-test-security-group-descr"
  vpc_id      = aws_vpc.test.id

  ingress {
    from_port   = -1
    to_port     = -1
    protocol    = "icmp"
    cidr_blocks = ["0.0.0.0/0"]
  }
}

resource "aws_elasticache_replication_group" "test" {
  replication_group_id          = %[1]q
  replication_group_description = "test description"
  node_type                     = "cache.t3.medium"
  number_cache_clusters         = "2"
  port                          = 6379
  subnet_group_name             = aws_elasticache_subnet_group.test.name
  security_group_ids            = [aws_security_group.test.id]
  availability_zones            = [data.aws_availability_zones.available.names[0], data.aws_availability_zones.available.names[1]]
  automatic_failover_enabled    = false
  snapshot_window               = "02:00-03:00"
  snapshot_retention_limit      = 7
  engine_version                = "3.2.4"
  maintenance_window            = "thu:03:00-thu:04:00"
}
`, rName)
}

func testAccAWSElasticacheReplicationGroupNativeRedisClusterErrorConfig(rInt int, rName string) string {
	return fmt.Sprintf(`
data "aws_availability_zones" "available" {
  state = "available"

  filter {
    name   = "opt-in-status"
    values = ["opt-in-not-required"]
  }
}

resource "aws_vpc" "test" {
  cidr_block = "192.168.0.0/16"

  tags = {
    Name = "terraform-testacc-elasticache-replication-group-native-redis-cluster-err"
  }
}

resource "aws_subnet" "test" {
  vpc_id            = aws_vpc.test.id
  cidr_block        = "192.168.0.0/20"
  availability_zone = data.aws_availability_zones.available.names[0]

  tags = {
    Name = "tf-acc-elasticache-replication-group-native-redis-cluster-err-test"
  }
}

resource "aws_subnet" "test2" {
  vpc_id            = aws_vpc.test.id
  cidr_block        = "192.168.16.0/20"
  availability_zone = data.aws_availability_zones.available.names[1]

  tags = {
    Name = "tf-acc-elasticache-replication-group-native-redis-cluster-err-test"
  }
}

resource "aws_elasticache_subnet_group" "test" {
  name        = "tf-test-cache-subnet-%03d"
  description = "tf-test-cache-subnet-group-descr"

  subnet_ids = [
    aws_subnet.test.id,
    aws_subnet.test.id,
  ]
}

resource "aws_security_group" "test" {
  name        = "tf-test-security-group-%03d"
  description = "tf-test-security-group-descr"
  vpc_id      = aws_vpc.test.id

  ingress {
    from_port   = -1
    to_port     = -1
    protocol    = "icmp"
    cidr_blocks = ["0.0.0.0/0"]
  }
}

resource "aws_elasticache_replication_group" "test" {
  replication_group_id          = "tf-%s"
  replication_group_description = "test description"
  node_type                     = "cache.t2.micro"
  port                          = 6379
  subnet_group_name             = aws_elasticache_subnet_group.test.name
  security_group_ids            = [aws_security_group.test.id]
  automatic_failover_enabled    = true

  cluster_mode {
    replicas_per_node_group = 1
    num_node_groups         = 2
  }

  number_cache_clusters = 3
}
`, rInt, rInt, rName)
}

func testAccAWSElasticacheReplicationGroupNativeRedisClusterConfig(rName string, numNodeGroups, replicasPerNodeGroup int) string {
	return fmt.Sprintf(`
data "aws_availability_zones" "available" {
  state = "available"

  filter {
    name   = "opt-in-status"
    values = ["opt-in-not-required"]
  }
}

resource "aws_vpc" "test" {
  cidr_block = "192.168.0.0/16"

  tags = {
    Name = "terraform-testacc-elasticache-replication-group-native-redis-cluster"
  }
}

resource "aws_subnet" "test" {
  vpc_id            = aws_vpc.test.id
  cidr_block        = "192.168.0.0/20"
  availability_zone = data.aws_availability_zones.available.names[0]

  tags = {
    Name = "tf-acc-elasticache-replication-group-native-redis-cluster-test"
  }
}

resource "aws_subnet" "test2" {
  vpc_id            = aws_vpc.test.id
  cidr_block        = "192.168.16.0/20"
  availability_zone = data.aws_availability_zones.available.names[1]

  tags = {
    Name = "tf-acc-elasticache-replication-group-native-redis-cluster-test"
  }
}

resource "aws_elasticache_subnet_group" "test" {
  name        = %[1]q
  description = "tf-test-cache-subnet-group-descr"

  subnet_ids = [
    aws_subnet.test.id,
    aws_subnet.test.id,
  ]
}

resource "aws_security_group" "test" {
  name        = %[1]q
  description = "tf-test-security-group-descr"
  vpc_id      = aws_vpc.test.id

  ingress {
    from_port   = -1
    to_port     = -1
    protocol    = "icmp"
    cidr_blocks = ["0.0.0.0/0"]
  }
}

resource "aws_elasticache_replication_group" "test" {
  replication_group_id          = %[1]q
  replication_group_description = "test description"
  node_type                     = "cache.t2.micro"
  port                          = 6379
  subnet_group_name             = aws_elasticache_subnet_group.test.name
  security_group_ids            = [aws_security_group.test.id]
  automatic_failover_enabled    = true

  cluster_mode {
    num_node_groups         = %[2]d
    replicas_per_node_group = %[3]d
  }
}
`, rName, numNodeGroups, replicasPerNodeGroup)
}

func testAccAWSElasticacheReplicationGroupNativeRedisClusterConfig_NonClusteredParameterGroup(rName string) string {
	return composeConfig(
		testAccAvailableAZsNoOptInConfig(),
		fmt.Sprintf(`
resource "aws_elasticache_replication_group" "test" {
  replication_group_id          = %[1]q
  replication_group_description = "test description"
  node_type                     = "cache.t2.medium"
  automatic_failover_enabled    = false

  parameter_group_name = "default.redis6.x"
  cluster_mode {
    num_node_groups         = 1
    replicas_per_node_group = 1
  }
}
`, rName))
}

func testAccAWSElasticacheReplicationGroup_UseCmkKmsKeyId(rInt int, rString string) string {
	return fmt.Sprintf(`
data "aws_availability_zones" "available" {
  state = "available"

  filter {
    name   = "opt-in-status"
    values = ["opt-in-not-required"]
  }
}

resource "aws_vpc" "foo" {
  cidr_block = "192.168.0.0/16"

  tags = {
    Name = "terraform-testacc-elasticache-replication-group-at-rest-encryption"
  }
}

resource "aws_subnet" "foo" {
  vpc_id            = aws_vpc.foo.id
  cidr_block        = "192.168.0.0/20"
  availability_zone = data.aws_availability_zones.available.names[0]

  tags = {
    Name = "tf-acc-elasticache-replication-group-at-rest-encryption"
  }
}

resource "aws_elasticache_subnet_group" "bar" {
  name        = "tf-test-cache-subnet-%03d"
  description = "tf-test-cache-subnet-group-descr"

  subnet_ids = [
    aws_subnet.foo.id,
  ]
}

resource "aws_security_group" "bar" {
  name        = "tf-test-security-group-%03d"
  description = "tf-test-security-group-descr"
  vpc_id      = aws_vpc.foo.id

  ingress {
    from_port   = -1
    to_port     = -1
    protocol    = "icmp"
    cidr_blocks = ["0.0.0.0/0"]
  }
}

resource "aws_kms_key" "bar" {
  description = "tf-test-cmk-kms-key-id"
}

resource "aws_elasticache_replication_group" "bar" {
  replication_group_id          = "tf-%s"
  replication_group_description = "test description"
  node_type                     = "cache.t2.micro"
  number_cache_clusters         = "1"
  port                          = 6379
  subnet_group_name             = aws_elasticache_subnet_group.bar.name
  security_group_ids            = [aws_security_group.bar.id]
  parameter_group_name          = "default.redis3.2"
  availability_zones            = [data.aws_availability_zones.available.names[0]]
  engine_version                = "3.2.6"
  at_rest_encryption_enabled    = true
  kms_key_id                    = aws_kms_key.bar.arn
}
`, rInt, rInt, rString)
}

func testAccAWSElasticacheReplicationGroup_EnableAtRestEncryptionConfig(rInt int, rString string) string {
	return fmt.Sprintf(`
data "aws_availability_zones" "available" {
  state = "available"

  filter {
    name   = "opt-in-status"
    values = ["opt-in-not-required"]
  }
}

resource "aws_vpc" "test" {
  cidr_block = "192.168.0.0/16"

  tags = {
    Name = "terraform-testacc-elasticache-replication-group-at-rest-encryption"
  }
}

resource "aws_subnet" "test" {
  vpc_id            = aws_vpc.test.id
  cidr_block        = "192.168.0.0/20"
  availability_zone = data.aws_availability_zones.available.names[0]

  tags = {
    Name = "tf-acc-elasticache-replication-group-at-rest-encryption"
  }
}

resource "aws_elasticache_subnet_group" "test" {
  name        = "tf-test-cache-subnet-%03d"
  description = "tf-test-cache-subnet-group-descr"

  subnet_ids = [
    aws_subnet.test.id,
  ]
}

resource "aws_security_group" "test" {
  name        = "tf-test-security-group-%03d"
  description = "tf-test-security-group-descr"
  vpc_id      = aws_vpc.test.id

  ingress {
    from_port   = -1
    to_port     = -1
    protocol    = "icmp"
    cidr_blocks = ["0.0.0.0/0"]
  }
}

resource "aws_elasticache_replication_group" "test" {
  replication_group_id          = "tf-%s"
  replication_group_description = "test description"
  node_type                     = "cache.t2.micro"
  number_cache_clusters         = "1"
  port                          = 6379
  subnet_group_name             = aws_elasticache_subnet_group.test.name
  security_group_ids            = [aws_security_group.test.id]
  parameter_group_name          = "default.redis3.2"
  availability_zones            = [data.aws_availability_zones.available.names[0]]
  engine_version                = "3.2.6"
  at_rest_encryption_enabled    = true
}
`, rInt, rInt, rString)
}

func testAccAWSElasticacheReplicationGroup_EnableAuthTokenTransitEncryptionConfig(rInt int, rString10 string, rString16 string) string {
	return fmt.Sprintf(`
data "aws_availability_zones" "available" {
  state = "available"

  filter {
    name   = "opt-in-status"
    values = ["opt-in-not-required"]
  }
}

resource "aws_vpc" "test" {
  cidr_block = "192.168.0.0/16"

  tags = {
    Name = "terraform-testacc-elasticache-replication-group-auth-token-transit-encryption"
  }
}

resource "aws_subnet" "test" {
  vpc_id            = aws_vpc.test.id
  cidr_block        = "192.168.0.0/20"
  availability_zone = data.aws_availability_zones.available.names[0]

  tags = {
    Name = "tf-acc-elasticache-replication-group-auth-token-transit-encryption"
  }
}

resource "aws_elasticache_subnet_group" "test" {
  name        = "tf-test-cache-subnet-%03d"
  description = "tf-test-cache-subnet-group-descr"

  subnet_ids = [
    aws_subnet.test.id,
  ]
}

resource "aws_security_group" "test" {
  name        = "tf-test-security-group-%03d"
  description = "tf-test-security-group-descr"
  vpc_id      = aws_vpc.test.id

  ingress {
    from_port   = -1
    to_port     = -1
    protocol    = "icmp"
    cidr_blocks = ["0.0.0.0/0"]
  }
}

resource "aws_elasticache_replication_group" "test" {
  replication_group_id          = "tf-%s"
  replication_group_description = "test description"
  node_type                     = "cache.t2.micro"
  number_cache_clusters         = "1"
  port                          = 6379
  subnet_group_name             = aws_elasticache_subnet_group.test.name
  security_group_ids            = [aws_security_group.test.id]
  parameter_group_name          = "default.redis3.2"
  availability_zones            = [data.aws_availability_zones.available.names[0]]
  engine_version                = "3.2.6"
  transit_encryption_enabled    = true
  auth_token                    = "%s"
}
`, rInt, rInt, rString10, rString16)
}

func testAccAWSElasticacheReplicationGroupConfig_NumberCacheClusters(rName string, numberCacheClusters int, autoFailover bool) string {
	return fmt.Sprintf(`
data "aws_availability_zones" "available" {
  state = "available"

  filter {
    name   = "opt-in-status"
    values = ["opt-in-not-required"]
  }
}

resource "aws_vpc" "test" {
  cidr_block = "192.168.0.0/16"

  tags = {
    Name = "terraform-testacc-elasticache-replication-group-number-cache-clusters"
  }
}

resource "aws_subnet" "test" {
  count = 2

  availability_zone = data.aws_availability_zones.available.names[count.index]
  cidr_block        = "192.168.${count.index}.0/24"
  vpc_id            = aws_vpc.test.id

  tags = {
    Name = "tf-acc-elasticache-replication-group-number-cache-clusters"
  }
}

resource "aws_elasticache_subnet_group" "test" {
  name       = "%[1]s"
  subnet_ids = aws_subnet.test[*].id
}

resource "aws_elasticache_replication_group" "test" {
  # InvalidParameterCombination: Automatic failover is not supported for T1 and T2 cache node types.
  automatic_failover_enabled    = %[2]t
  node_type                     = "cache.t3.medium"
  number_cache_clusters         = %[3]d
  replication_group_id          = "%[1]s"
  replication_group_description = "Terraform Acceptance Testing - number_cache_clusters"
  subnet_group_name             = aws_elasticache_subnet_group.test.name
}
`, rName, autoFailover, numberCacheClusters)
}

func testAccAWSElasticacheReplicationGroupConfigTags1(rName, tagKey1, tagValue1 string) string {
	return fmt.Sprintf(`
resource "aws_elasticache_replication_group" "test" {
  replication_group_id          = %[1]q
  replication_group_description = "test description"
  node_type                     = "cache.t3.small"
  number_cache_clusters         = 2
  port                          = 6379
  apply_immediately             = true
  auto_minor_version_upgrade    = false
  maintenance_window            = "tue:06:30-tue:07:30"
  snapshot_window               = "01:00-02:00"

  tags = {
    %[2]q = %[3]q
  }
}
`, rName, tagKey1, tagValue1)
}

func testAccAWSElasticacheReplicationGroupConfigTags2(rName, tagKey1, tagValue1, tagKey2, tagValue2 string) string {
	return fmt.Sprintf(`
resource "aws_elasticache_replication_group" "test" {
  replication_group_id          = %[1]q
  replication_group_description = "test description"
  node_type                     = "cache.t3.small"
  number_cache_clusters         = 2
  port                          = 6379
  apply_immediately             = true
  auto_minor_version_upgrade    = false
  maintenance_window            = "tue:06:30-tue:07:30"
  snapshot_window               = "01:00-02:00"

  tags = {
    %[2]q = %[3]q
    %[4]q = %[5]q
  }
}
`, rName, tagKey1, tagValue1, tagKey2, tagValue2)
}

func testAccAWSElasticacheReplicationGroupConfigFinalSnapshot(rName string) string {
	return fmt.Sprintf(`
resource "aws_elasticache_replication_group" "test" {
  replication_group_id          = %[1]q
  replication_group_description = "test description"
  node_type                     = "cache.t3.small"
  number_cache_clusters         = 1

  final_snapshot_identifier = %[1]q
}
`, rName)
}<|MERGE_RESOLUTION|>--- conflicted
+++ resolved
@@ -76,8 +76,6 @@
 					testAccCheckResourceAttrRegionalARN(resourceName, "arn", "elasticache", fmt.Sprintf("replicationgroup:%s", rName)),
 					resource.TestCheckResourceAttr(resourceName, "number_cache_clusters", "2"),
 					resource.TestCheckResourceAttr(resourceName, "member_clusters.#", "2"),
-					resource.TestCheckTypeSetElemAttr(resourceName, "member_clusters.*", fmt.Sprintf("%s-001", rName)),
-					resource.TestCheckTypeSetElemAttr(resourceName, "member_clusters.*", fmt.Sprintf("%s-002", rName)),
 					resource.TestCheckResourceAttr(resourceName, "auto_minor_version_upgrade", "false"),
 					resource.TestCheckResourceAttr(resourceName, "parameter_group_name", "default.redis6.x"),
 					resource.TestCheckResourceAttr(resourceName, "cluster_mode.#", "1"),
@@ -403,13 +401,6 @@
 					resource.TestCheckResourceAttrSet(resourceName, "configuration_endpoint_address"),
 					resource.TestCheckResourceAttr(resourceName, "number_cache_clusters", "4"),
 					resource.TestCheckResourceAttr(resourceName, "member_clusters.#", "4"),
-<<<<<<< HEAD
-=======
-					resource.TestCheckTypeSetElemAttr(resourceName, "member_clusters.*", fmt.Sprintf("%s-0001-001", rName)),
-					resource.TestCheckTypeSetElemAttr(resourceName, "member_clusters.*", fmt.Sprintf("%s-0001-002", rName)),
-					resource.TestCheckTypeSetElemAttr(resourceName, "member_clusters.*", fmt.Sprintf("%s-0002-001", rName)),
-					resource.TestCheckTypeSetElemAttr(resourceName, "member_clusters.*", fmt.Sprintf("%s-0002-002", rName)),
->>>>>>> e925fa26
 				),
 			},
 			{
@@ -445,11 +436,6 @@
 					resource.TestCheckNoResourceAttr(resourceName, "configuration_endpoint_address"),
 					resource.TestCheckResourceAttr(resourceName, "number_cache_clusters", "2"),
 					resource.TestCheckResourceAttr(resourceName, "member_clusters.#", "2"),
-<<<<<<< HEAD
-=======
-					resource.TestCheckTypeSetElemAttr(resourceName, "member_clusters.*", fmt.Sprintf("%s-001", rName)),
-					resource.TestCheckTypeSetElemAttr(resourceName, "member_clusters.*", fmt.Sprintf("%s-002", rName)),
->>>>>>> e925fa26
 				),
 			},
 			{
@@ -495,15 +481,6 @@
 					resource.TestCheckResourceAttr(resourceName, "cluster_mode.0.replicas_per_node_group", "1"),
 					resource.TestCheckResourceAttr(resourceName, "number_cache_clusters", "6"),
 					resource.TestCheckResourceAttr(resourceName, "member_clusters.#", "6"),
-<<<<<<< HEAD
-=======
-					resource.TestCheckTypeSetElemAttr(resourceName, "member_clusters.*", fmt.Sprintf("%s-0001-001", rName)),
-					resource.TestCheckTypeSetElemAttr(resourceName, "member_clusters.*", fmt.Sprintf("%s-0001-002", rName)),
-					resource.TestCheckTypeSetElemAttr(resourceName, "member_clusters.*", fmt.Sprintf("%s-0002-001", rName)),
-					resource.TestCheckTypeSetElemAttr(resourceName, "member_clusters.*", fmt.Sprintf("%s-0002-002", rName)),
-					resource.TestCheckTypeSetElemAttr(resourceName, "member_clusters.*", fmt.Sprintf("%s-0003-001", rName)),
-					resource.TestCheckTypeSetElemAttr(resourceName, "member_clusters.*", fmt.Sprintf("%s-0003-002", rName)),
->>>>>>> e925fa26
 				),
 			},
 		},
@@ -531,12 +508,6 @@
 					resource.TestCheckResourceAttr(resourceName, "cluster_mode.0.replicas_per_node_group", "1"),
 					resource.TestCheckResourceAttr(resourceName, "number_cache_clusters", "6"),
 					resource.TestCheckResourceAttr(resourceName, "member_clusters.#", "6"),
-					resource.TestCheckTypeSetElemAttr(resourceName, "member_clusters.*", fmt.Sprintf("%s-0001-001", rName)),
-					resource.TestCheckTypeSetElemAttr(resourceName, "member_clusters.*", fmt.Sprintf("%s-0001-002", rName)),
-					resource.TestCheckTypeSetElemAttr(resourceName, "member_clusters.*", fmt.Sprintf("%s-0002-001", rName)),
-					resource.TestCheckTypeSetElemAttr(resourceName, "member_clusters.*", fmt.Sprintf("%s-0002-002", rName)),
-					resource.TestCheckTypeSetElemAttr(resourceName, "member_clusters.*", fmt.Sprintf("%s-0003-001", rName)),
-					resource.TestCheckTypeSetElemAttr(resourceName, "member_clusters.*", fmt.Sprintf("%s-0003-002", rName)),
 				),
 			},
 			{
@@ -548,16 +519,8 @@
 					resource.TestCheckResourceAttr(resourceName, "cluster_mode.#", "1"),
 					resource.TestCheckResourceAttr(resourceName, "cluster_mode.0.num_node_groups", "2"),
 					resource.TestCheckResourceAttr(resourceName, "cluster_mode.0.replicas_per_node_group", "1"),
-<<<<<<< HEAD
-					resource.TestCheckResourceAttr(resourceName, "number_cache_clusters", "2"),
-					resource.TestCheckResourceAttr(resourceName, "member_clusters.#", "2"),
-=======
 					resource.TestCheckResourceAttr(resourceName, "number_cache_clusters", "4"),
 					resource.TestCheckResourceAttr(resourceName, "member_clusters.#", "4"),
-					resource.TestCheckTypeSetElemAttr(resourceName, "member_clusters.*", fmt.Sprintf("%s-0001-001", rName)),
-					resource.TestCheckTypeSetElemAttr(resourceName, "member_clusters.*", fmt.Sprintf("%s-0001-002", rName)),
-					resource.TestCheckTypeSetElemAttr(resourceName, "member_clusters.*", fmt.Sprintf("%s-0002-001", rName)),
-					resource.TestCheckTypeSetElemAttr(resourceName, "member_clusters.*", fmt.Sprintf("%s-0002-002", rName)),
 				),
 			},
 		},
@@ -585,13 +548,6 @@
 					resource.TestCheckResourceAttr(resourceName, "cluster_mode.0.replicas_per_node_group", "2"),
 					resource.TestCheckResourceAttr(resourceName, "number_cache_clusters", "6"),
 					resource.TestCheckResourceAttr(resourceName, "member_clusters.#", "6"),
-					resource.TestCheckTypeSetElemAttr(resourceName, "member_clusters.*", fmt.Sprintf("%s-0001-001", rName)),
-					resource.TestCheckTypeSetElemAttr(resourceName, "member_clusters.*", fmt.Sprintf("%s-0001-002", rName)),
-					resource.TestCheckTypeSetElemAttr(resourceName, "member_clusters.*", fmt.Sprintf("%s-0001-003", rName)),
-					resource.TestCheckTypeSetElemAttr(resourceName, "member_clusters.*", fmt.Sprintf("%s-0002-001", rName)),
-					resource.TestCheckTypeSetElemAttr(resourceName, "member_clusters.*", fmt.Sprintf("%s-0002-002", rName)),
-					resource.TestCheckTypeSetElemAttr(resourceName, "member_clusters.*", fmt.Sprintf("%s-0002-003", rName)),
->>>>>>> e925fa26
 				),
 			},
 			{
@@ -604,7 +560,6 @@
 				Config: testAccAWSElasticacheReplicationGroupNativeRedisClusterConfig(rName, 2, 1),
 				Check: resource.ComposeTestCheckFunc(
 					testAccCheckAWSElasticacheReplicationGroupExists(resourceName, &rg),
-<<<<<<< HEAD
 					resource.TestCheckResourceAttr(resourceName, "cluster_enabled", "true"),
 					resource.TestCheckResourceAttr(resourceName, "parameter_group_name", "default.redis6.x.cluster.on"),
 					resource.TestCheckResourceAttr(resourceName, "cluster_mode.#", "1"),
@@ -618,7 +573,24 @@
 	})
 }
 
-func TestAccAWSElasticacheReplicationGroup_ClusterMode_ReplicasPerNodeGroup(t *testing.T) {
+func TestAccAWSElasticacheReplicationGroup_clusteringAndCacheNodesCausesError(t *testing.T) {
+	rInt := acctest.RandInt()
+	rName := acctest.RandomWithPrefix("tf-acc-test")
+
+	resource.ParallelTest(t, resource.TestCase{
+		PreCheck:     func() { testAccPreCheck(t) },
+		Providers:    testAccProviders,
+		CheckDestroy: testAccCheckAWSElasticacheReplicationDestroy,
+		Steps: []resource.TestStep{
+			{
+				Config:      testAccAWSElasticacheReplicationGroupNativeRedisClusterErrorConfig(rInt, rName),
+				ExpectError: regexp.MustCompile("only one of `cluster_mode,number_cache_clusters` can be\\s+specified, but `cluster_mode,number_cache_clusters` were specified."),
+			},
+		},
+	})
+}
+
+func TestAccAWSElasticacheReplicationGroup_enableSnapshotting(t *testing.T) {
 	var rg elasticache.ReplicationGroup
 	rName := acctest.RandomWithPrefix("tf-acc-test")
 	resourceName := "aws_elasticache_replication_group.test"
@@ -629,16 +601,11 @@
 		CheckDestroy: testAccCheckAWSElasticacheReplicationDestroy,
 		Steps: []resource.TestStep{
 			{
-				Config: testAccAWSElasticacheReplicationGroupNativeRedisClusterConfig(rName, 2, 2),
-				Check: resource.ComposeTestCheckFunc(
-					testAccCheckAWSElasticacheReplicationGroupExists(resourceName, &rg),
-					resource.TestCheckResourceAttr(resourceName, "cluster_enabled", "true"),
-					resource.TestCheckResourceAttr(resourceName, "parameter_group_name", "default.redis6.x.cluster.on"),
-					resource.TestCheckResourceAttr(resourceName, "cluster_mode.#", "1"),
-					resource.TestCheckResourceAttr(resourceName, "cluster_mode.0.num_node_groups", "2"),
-					resource.TestCheckResourceAttr(resourceName, "cluster_mode.0.replicas_per_node_group", "2"),
-					resource.TestCheckResourceAttr(resourceName, "number_cache_clusters", "6"),
-					resource.TestCheckResourceAttr(resourceName, "member_clusters.#", "6"),
+				Config: testAccAWSElasticacheReplicationGroupConfig(rName),
+				Check: resource.ComposeTestCheckFunc(
+					testAccCheckAWSElasticacheReplicationGroupExists(resourceName, &rg),
+					resource.TestCheckResourceAttr(
+						resourceName, "snapshot_retention_limit", "0"),
 				),
 			},
 			{
@@ -648,64 +615,106 @@
 				ImportStateVerifyIgnore: []string{"apply_immediately"},
 			},
 			{
-				Config: testAccAWSElasticacheReplicationGroupNativeRedisClusterConfig(rName, 2, 1),
-				Check: resource.ComposeTestCheckFunc(
-					testAccCheckAWSElasticacheReplicationGroupExists(resourceName, &rg),
-=======
->>>>>>> e925fa26
-					resource.TestCheckResourceAttr(resourceName, "cluster_enabled", "true"),
-					resource.TestCheckResourceAttr(resourceName, "parameter_group_name", "default.redis6.x.cluster.on"),
-					resource.TestCheckResourceAttr(resourceName, "cluster_mode.#", "1"),
-					resource.TestCheckResourceAttr(resourceName, "cluster_mode.0.num_node_groups", "2"),
-					resource.TestCheckResourceAttr(resourceName, "cluster_mode.0.replicas_per_node_group", "1"),
-					resource.TestCheckResourceAttr(resourceName, "number_cache_clusters", "4"),
-					resource.TestCheckResourceAttr(resourceName, "member_clusters.#", "4"),
-<<<<<<< HEAD
-=======
-					resource.TestCheckTypeSetElemAttr(resourceName, "member_clusters.*", fmt.Sprintf("%s-0001-001", rName)),
-					resource.TestCheckTypeSetElemAttr(resourceName, "member_clusters.*", fmt.Sprintf("%s-0001-002", rName)),
-					resource.TestCheckTypeSetElemAttr(resourceName, "member_clusters.*", fmt.Sprintf("%s-0002-001", rName)),
-					resource.TestCheckTypeSetElemAttr(resourceName, "member_clusters.*", fmt.Sprintf("%s-0002-002", rName)),
->>>>>>> e925fa26
-				),
-			},
-		},
-	})
-}
-
-func TestAccAWSElasticacheReplicationGroup_clusteringAndCacheNodesCausesError(t *testing.T) {
-	rInt := acctest.RandInt()
-	rName := acctest.RandomWithPrefix("tf-acc-test")
-
-	resource.ParallelTest(t, resource.TestCase{
-		PreCheck:     func() { testAccPreCheck(t) },
-		Providers:    testAccProviders,
-		CheckDestroy: testAccCheckAWSElasticacheReplicationDestroy,
-		Steps: []resource.TestStep{
-			{
-				Config:      testAccAWSElasticacheReplicationGroupNativeRedisClusterErrorConfig(rInt, rName),
-				ExpectError: regexp.MustCompile("only one of `cluster_mode,number_cache_clusters` can be\\s+specified, but `cluster_mode,number_cache_clusters` were specified."),
-			},
-		},
-	})
-}
-
-func TestAccAWSElasticacheReplicationGroup_enableSnapshotting(t *testing.T) {
+				Config: testAccAWSElasticacheReplicationGroupConfigEnableSnapshotting(rName),
+				Check: resource.ComposeTestCheckFunc(
+					testAccCheckAWSElasticacheReplicationGroupExists(resourceName, &rg),
+					resource.TestCheckResourceAttr(
+						resourceName, "snapshot_retention_limit", "2"),
+				),
+			},
+		},
+	})
+}
+
+func TestAccAWSElasticacheReplicationGroup_enableAuthTokenTransitEncryption(t *testing.T) {
 	var rg elasticache.ReplicationGroup
-	rName := acctest.RandomWithPrefix("tf-acc-test")
-	resourceName := "aws_elasticache_replication_group.test"
-
-	resource.ParallelTest(t, resource.TestCase{
-		PreCheck:     func() { testAccPreCheck(t) },
-		Providers:    testAccProviders,
-		CheckDestroy: testAccCheckAWSElasticacheReplicationDestroy,
-		Steps: []resource.TestStep{
-			{
-				Config: testAccAWSElasticacheReplicationGroupConfig(rName),
+	resourceName := "aws_elasticache_replication_group.test"
+
+	resource.ParallelTest(t, resource.TestCase{
+		PreCheck:     func() { testAccPreCheck(t) },
+		Providers:    testAccProviders,
+		CheckDestroy: testAccCheckAWSElasticacheReplicationDestroy,
+		Steps: []resource.TestStep{
+			{
+				Config: testAccAWSElasticacheReplicationGroup_EnableAuthTokenTransitEncryptionConfig(acctest.RandInt(), acctest.RandString(10), acctest.RandString(16)),
 				Check: resource.ComposeTestCheckFunc(
 					testAccCheckAWSElasticacheReplicationGroupExists(resourceName, &rg),
 					resource.TestCheckResourceAttr(
-						resourceName, "snapshot_retention_limit", "0"),
+						resourceName, "transit_encryption_enabled", "true"),
+				),
+			},
+			{
+				ResourceName:            resourceName,
+				ImportState:             true,
+				ImportStateVerify:       true,
+				ImportStateVerifyIgnore: []string{"apply_immediately", "auth_token", "availability_zones"},
+			},
+		},
+	})
+}
+
+func TestAccAWSElasticacheReplicationGroup_enableAtRestEncryption(t *testing.T) {
+	var rg elasticache.ReplicationGroup
+	resourceName := "aws_elasticache_replication_group.test"
+
+	resource.ParallelTest(t, resource.TestCase{
+		PreCheck:     func() { testAccPreCheck(t) },
+		Providers:    testAccProviders,
+		CheckDestroy: testAccCheckAWSElasticacheReplicationDestroy,
+		Steps: []resource.TestStep{
+			{
+				Config: testAccAWSElasticacheReplicationGroup_EnableAtRestEncryptionConfig(acctest.RandInt(), acctest.RandString(10)),
+				Check: resource.ComposeTestCheckFunc(
+					testAccCheckAWSElasticacheReplicationGroupExists(resourceName, &rg),
+					resource.TestCheckResourceAttr(
+						resourceName, "at_rest_encryption_enabled", "true"),
+				),
+			},
+			{
+				ResourceName:            resourceName,
+				ImportState:             true,
+				ImportStateVerify:       true,
+				ImportStateVerifyIgnore: []string{"apply_immediately", "availability_zones"},
+			},
+		},
+	})
+}
+
+func TestAccAWSElasticacheReplicationGroup_useCmkKmsKeyId(t *testing.T) {
+	var rg elasticache.ReplicationGroup
+	resource.ParallelTest(t, resource.TestCase{
+		PreCheck:     func() { testAccPreCheck(t) },
+		Providers:    testAccProviders,
+		CheckDestroy: testAccCheckAWSElasticacheReplicationDestroy,
+		Steps: []resource.TestStep{
+			{
+				Config: testAccAWSElasticacheReplicationGroup_UseCmkKmsKeyId(acctest.RandInt(), acctest.RandString(10)),
+				Check: resource.ComposeTestCheckFunc(
+					testAccCheckAWSElasticacheReplicationGroupExists("aws_elasticache_replication_group.bar", &rg),
+					resource.TestCheckResourceAttrSet("aws_elasticache_replication_group.bar", "kms_key_id"),
+				),
+			},
+		},
+	})
+}
+
+func TestAccAWSElasticacheReplicationGroup_NumberCacheClusters_Basic(t *testing.T) {
+	var replicationGroup elasticache.ReplicationGroup
+	rName := acctest.RandomWithPrefix("tf-acc-test")
+	resourceName := "aws_elasticache_replication_group.test"
+
+	resource.ParallelTest(t, resource.TestCase{
+		PreCheck:     func() { testAccPreCheck(t) },
+		Providers:    testAccProviders,
+		CheckDestroy: testAccCheckAWSElasticacheReplicationDestroy,
+		Steps: []resource.TestStep{
+			{
+				Config: testAccAWSElasticacheReplicationGroupConfig_NumberCacheClusters(rName, 2, false),
+				Check: resource.ComposeTestCheckFunc(
+					testAccCheckAWSElasticacheReplicationGroupExists(resourceName, &replicationGroup),
+					resource.TestCheckResourceAttr(resourceName, "automatic_failover_enabled", "false"),
+					resource.TestCheckResourceAttr(resourceName, "number_cache_clusters", "2"),
+					resource.TestCheckResourceAttr(resourceName, "member_clusters.#", "2"),
 				),
 			},
 			{
@@ -715,99 +724,14 @@
 				ImportStateVerifyIgnore: []string{"apply_immediately"},
 			},
 			{
-				Config: testAccAWSElasticacheReplicationGroupConfigEnableSnapshotting(rName),
-				Check: resource.ComposeTestCheckFunc(
-					testAccCheckAWSElasticacheReplicationGroupExists(resourceName, &rg),
-					resource.TestCheckResourceAttr(
-						resourceName, "snapshot_retention_limit", "2"),
-				),
-			},
-		},
-	})
-}
-
-func TestAccAWSElasticacheReplicationGroup_enableAuthTokenTransitEncryption(t *testing.T) {
-	var rg elasticache.ReplicationGroup
-	resourceName := "aws_elasticache_replication_group.test"
-
-	resource.ParallelTest(t, resource.TestCase{
-		PreCheck:     func() { testAccPreCheck(t) },
-		Providers:    testAccProviders,
-		CheckDestroy: testAccCheckAWSElasticacheReplicationDestroy,
-		Steps: []resource.TestStep{
-			{
-				Config: testAccAWSElasticacheReplicationGroup_EnableAuthTokenTransitEncryptionConfig(acctest.RandInt(), acctest.RandString(10), acctest.RandString(16)),
-				Check: resource.ComposeTestCheckFunc(
-					testAccCheckAWSElasticacheReplicationGroupExists(resourceName, &rg),
-					resource.TestCheckResourceAttr(
-						resourceName, "transit_encryption_enabled", "true"),
-				),
-			},
-			{
-				ResourceName:            resourceName,
-				ImportState:             true,
-				ImportStateVerify:       true,
-				ImportStateVerifyIgnore: []string{"apply_immediately", "auth_token", "availability_zones"},
-			},
-		},
-	})
-}
-
-func TestAccAWSElasticacheReplicationGroup_enableAtRestEncryption(t *testing.T) {
-	var rg elasticache.ReplicationGroup
-	resourceName := "aws_elasticache_replication_group.test"
-
-	resource.ParallelTest(t, resource.TestCase{
-		PreCheck:     func() { testAccPreCheck(t) },
-		Providers:    testAccProviders,
-		CheckDestroy: testAccCheckAWSElasticacheReplicationDestroy,
-		Steps: []resource.TestStep{
-			{
-				Config: testAccAWSElasticacheReplicationGroup_EnableAtRestEncryptionConfig(acctest.RandInt(), acctest.RandString(10)),
-				Check: resource.ComposeTestCheckFunc(
-					testAccCheckAWSElasticacheReplicationGroupExists(resourceName, &rg),
-					resource.TestCheckResourceAttr(
-						resourceName, "at_rest_encryption_enabled", "true"),
-				),
-			},
-			{
-				ResourceName:            resourceName,
-				ImportState:             true,
-				ImportStateVerify:       true,
-				ImportStateVerifyIgnore: []string{"apply_immediately", "availability_zones"},
-			},
-		},
-	})
-}
-
-func TestAccAWSElasticacheReplicationGroup_useCmkKmsKeyId(t *testing.T) {
-	var rg elasticache.ReplicationGroup
-	resource.ParallelTest(t, resource.TestCase{
-		PreCheck:     func() { testAccPreCheck(t) },
-		Providers:    testAccProviders,
-		CheckDestroy: testAccCheckAWSElasticacheReplicationDestroy,
-		Steps: []resource.TestStep{
-			{
-				Config: testAccAWSElasticacheReplicationGroup_UseCmkKmsKeyId(acctest.RandInt(), acctest.RandString(10)),
-				Check: resource.ComposeTestCheckFunc(
-					testAccCheckAWSElasticacheReplicationGroupExists("aws_elasticache_replication_group.bar", &rg),
-					resource.TestCheckResourceAttrSet("aws_elasticache_replication_group.bar", "kms_key_id"),
-				),
-			},
-		},
-	})
-}
-
-func TestAccAWSElasticacheReplicationGroup_NumberCacheClusters_Basic(t *testing.T) {
-	var replicationGroup elasticache.ReplicationGroup
-	rName := acctest.RandomWithPrefix("tf-acc-test")
-	resourceName := "aws_elasticache_replication_group.test"
-
-	resource.ParallelTest(t, resource.TestCase{
-		PreCheck:     func() { testAccPreCheck(t) },
-		Providers:    testAccProviders,
-		CheckDestroy: testAccCheckAWSElasticacheReplicationDestroy,
-		Steps: []resource.TestStep{
+				Config: testAccAWSElasticacheReplicationGroupConfig_NumberCacheClusters(rName, 4, false),
+				Check: resource.ComposeTestCheckFunc(
+					testAccCheckAWSElasticacheReplicationGroupExists(resourceName, &replicationGroup),
+					resource.TestCheckResourceAttr(resourceName, "automatic_failover_enabled", "false"),
+					resource.TestCheckResourceAttr(resourceName, "number_cache_clusters", "4"),
+					resource.TestCheckResourceAttr(resourceName, "member_clusters.#", "4"),
+				),
+			},
 			{
 				Config: testAccAWSElasticacheReplicationGroupConfig_NumberCacheClusters(rName, 2, false),
 				Check: resource.ComposeTestCheckFunc(
@@ -815,47 +739,6 @@
 					resource.TestCheckResourceAttr(resourceName, "automatic_failover_enabled", "false"),
 					resource.TestCheckResourceAttr(resourceName, "number_cache_clusters", "2"),
 					resource.TestCheckResourceAttr(resourceName, "member_clusters.#", "2"),
-<<<<<<< HEAD
-=======
-					resource.TestCheckTypeSetElemAttr(resourceName, "member_clusters.*", fmt.Sprintf("%s-001", rName)),
-					resource.TestCheckTypeSetElemAttr(resourceName, "member_clusters.*", fmt.Sprintf("%s-002", rName)),
->>>>>>> e925fa26
-				),
-			},
-			{
-				ResourceName:            resourceName,
-				ImportState:             true,
-				ImportStateVerify:       true,
-				ImportStateVerifyIgnore: []string{"apply_immediately"},
-			},
-			{
-				Config: testAccAWSElasticacheReplicationGroupConfig_NumberCacheClusters(rName, 4, false),
-				Check: resource.ComposeTestCheckFunc(
-					testAccCheckAWSElasticacheReplicationGroupExists(resourceName, &replicationGroup),
-					resource.TestCheckResourceAttr(resourceName, "automatic_failover_enabled", "false"),
-					resource.TestCheckResourceAttr(resourceName, "number_cache_clusters", "4"),
-					resource.TestCheckResourceAttr(resourceName, "member_clusters.#", "4"),
-<<<<<<< HEAD
-=======
-					resource.TestCheckTypeSetElemAttr(resourceName, "member_clusters.*", fmt.Sprintf("%s-001", rName)),
-					resource.TestCheckTypeSetElemAttr(resourceName, "member_clusters.*", fmt.Sprintf("%s-002", rName)),
-					resource.TestCheckTypeSetElemAttr(resourceName, "member_clusters.*", fmt.Sprintf("%s-003", rName)),
-					resource.TestCheckTypeSetElemAttr(resourceName, "member_clusters.*", fmt.Sprintf("%s-004", rName)),
->>>>>>> e925fa26
-				),
-			},
-			{
-				Config: testAccAWSElasticacheReplicationGroupConfig_NumberCacheClusters(rName, 2, false),
-				Check: resource.ComposeTestCheckFunc(
-					testAccCheckAWSElasticacheReplicationGroupExists(resourceName, &replicationGroup),
-					resource.TestCheckResourceAttr(resourceName, "automatic_failover_enabled", "false"),
-					resource.TestCheckResourceAttr(resourceName, "number_cache_clusters", "2"),
-					resource.TestCheckResourceAttr(resourceName, "member_clusters.#", "2"),
-<<<<<<< HEAD
-=======
-					resource.TestCheckTypeSetElemAttr(resourceName, "member_clusters.*", fmt.Sprintf("%s-001", rName)),
-					resource.TestCheckTypeSetElemAttr(resourceName, "member_clusters.*", fmt.Sprintf("%s-002", rName)),
->>>>>>> e925fa26
 				),
 			},
 		},
@@ -879,12 +762,6 @@
 					resource.TestCheckResourceAttr(resourceName, "automatic_failover_enabled", "false"),
 					resource.TestCheckResourceAttr(resourceName, "number_cache_clusters", "3"),
 					resource.TestCheckResourceAttr(resourceName, "member_clusters.#", "3"),
-<<<<<<< HEAD
-=======
-					resource.TestCheckTypeSetElemAttr(resourceName, "member_clusters.*", fmt.Sprintf("%s-001", rName)),
-					resource.TestCheckTypeSetElemAttr(resourceName, "member_clusters.*", fmt.Sprintf("%s-002", rName)),
-					resource.TestCheckTypeSetElemAttr(resourceName, "member_clusters.*", fmt.Sprintf("%s-003", rName)),
->>>>>>> e925fa26
 				),
 			},
 			{
@@ -909,11 +786,6 @@
 					resource.TestCheckResourceAttr(resourceName, "automatic_failover_enabled", "false"),
 					resource.TestCheckResourceAttr(resourceName, "number_cache_clusters", "2"),
 					resource.TestCheckResourceAttr(resourceName, "member_clusters.#", "2"),
-<<<<<<< HEAD
-=======
-					resource.TestCheckTypeSetElemAttr(resourceName, "member_clusters.*", fmt.Sprintf("%s-001", rName)),
-					resource.TestCheckTypeSetElemAttr(resourceName, "member_clusters.*", fmt.Sprintf("%s-002", rName)),
->>>>>>> e925fa26
 				),
 			},
 		},
@@ -937,12 +809,6 @@
 					resource.TestCheckResourceAttr(resourceName, "automatic_failover_enabled", "true"),
 					resource.TestCheckResourceAttr(resourceName, "number_cache_clusters", "3"),
 					resource.TestCheckResourceAttr(resourceName, "member_clusters.#", "3"),
-<<<<<<< HEAD
-=======
-					resource.TestCheckTypeSetElemAttr(resourceName, "member_clusters.*", fmt.Sprintf("%s-001", rName)),
-					resource.TestCheckTypeSetElemAttr(resourceName, "member_clusters.*", fmt.Sprintf("%s-002", rName)),
-					resource.TestCheckTypeSetElemAttr(resourceName, "member_clusters.*", fmt.Sprintf("%s-003", rName)),
->>>>>>> e925fa26
 				),
 			},
 			{
@@ -972,7 +838,6 @@
 					resource.TestCheckResourceAttr(resourceName, "automatic_failover_enabled", "true"),
 					resource.TestCheckResourceAttr(resourceName, "number_cache_clusters", "2"),
 					resource.TestCheckResourceAttr(resourceName, "member_clusters.#", "2"),
-<<<<<<< HEAD
 				),
 			},
 		},
@@ -1153,10 +1018,6 @@
 					testAccCheckAWSElasticacheReplicationGroupExists(resourceName, &replicationGroup),
 					resource.TestCheckResourceAttr(resourceName, "number_cache_clusters", "2"),
 					resource.TestCheckResourceAttr(resourceName, "member_clusters.#", "2"),
-=======
-					resource.TestCheckTypeSetElemAttr(resourceName, "member_clusters.*", fmt.Sprintf("%s-001", rName)),
-					resource.TestCheckTypeSetElemAttr(resourceName, "member_clusters.*", fmt.Sprintf("%s-002", rName)),
->>>>>>> e925fa26
 				),
 			},
 		},
